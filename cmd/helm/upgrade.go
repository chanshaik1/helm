--- conflicted
+++ resolved
@@ -100,11 +100,8 @@
 					instClient.PostRenderer = client.PostRenderer
 					instClient.DisableOpenAPIValidation = client.DisableOpenAPIValidation
 					instClient.SubNotes = client.SubNotes
-<<<<<<< HEAD
 					instClient.ExternalFiles = client.ExternalFiles
-=======
 					instClient.Description = client.Description
->>>>>>> e09e8604
 
 					rel, err := runInstall(args, instClient, valueOpts, out)
 					if err != nil {
