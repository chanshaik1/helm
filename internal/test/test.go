/*
Copyright The Helm Authors.

Licensed under the Apache License, Version 2.0 (the "License");
you may not use this file except in compliance with the License.
You may obtain a copy of the License at

    http://www.apache.org/licenses/LICENSE-2.0

Unless required by applicable law or agreed to in writing, software
distributed under the License is distributed on an "AS IS" BASIS,
WITHOUT WARRANTIES OR CONDITIONS OF ANY KIND, either express or implied.
See the License for the specific language governing permissions and
limitations under the License.
*/

package test

import (
	"bytes"
	"flag"
<<<<<<< HEAD
	"fmt"
	"io/ioutil"
=======
	"os"
>>>>>>> f31d4fb3
	"path/filepath"
	"strings"

	"github.com/pkg/errors"
	"github.com/stretchr/testify/assert"

	"helm.sh/helm/v3/pkg/release"
)

// UpdateGolden writes out the golden files with the latest values, rather than failing the test.
var updateGolden = flag.Bool("update", false, "update golden files")

// TestingT describes a testing object compatible with the critical functions from the testing.T type
type TestingT interface {
	Errorf(format string, args ...interface{})
	Fatal(...interface{})
	Fatalf(string, ...interface{})
	HelperT
}

// HelperT describes a test with a helper function
type HelperT interface {
	Helper()
}

// AssertGoldenString asserts that the given string matches the contents of the given file.
func AssertGoldenString(t TestingT, actual, filename string) {
	t.Helper()

	if err := compare([]byte(actual), path(filename)); err != nil {
		t.Fatalf("%v\n", err)
	}
}

// AssertGoldenFile asserts that the content of the actual file matches the contents of the expected file
func AssertGoldenFile(t TestingT, actualFileName string, expectedFilename string) {
	t.Helper()

	actual, err := os.ReadFile(actualFileName)
	if err != nil {
		t.Fatalf("%v", err)
	}
	AssertGoldenString(t, string(actual), expectedFilename)
}

// AssertGoldenStringWithCustomLineValidation asserts that the given string matches the contents of the given file, using the given function to check each line.
// It is useful when the output is expected to contain information that cannot be predicted, such as timestamps.
//
// The line validation function must return a pair of values representing, respectively,
//
// 1. whether the expected line is "special" or not, and
//
// 2. if the expected line is special, the validity of the actual line.
//
// "Not special" means that the actual line must be exactly equal to the expected line to be considered valid.
func AssertGoldenStringWithCustomLineValidation(t TestingT, checkLine func(expected, actual string) (bool, error)) func(actualOutput, expectedFilename string) {
	t.Helper()
	is := assert.New(t)
	return func(actualOutput, expectedFilename string) {
		expectedOutput, err := ioutil.ReadFile(path(expectedFilename))
		if err != nil {
			t.Fatalf("%v", err)
		}
		expectedLines := lines(expectedOutput)
		actualLines := lines([]byte(actualOutput))
		expectedLineCount := len(expectedLines)
		actualLineCount := len(actualLines)
		for i := 0; i < max(expectedLineCount, actualLineCount); i++ {
			lineNumber := i + 1
			// We need to prevent index-out-of-range errors if the number of lines doesn't match between the expected and the actual output.
			// But we cannot just use the empty string as a default value, because that's equivalent to downright ignoring trailing empty lines.
			if lineNumber > expectedLineCount {
				t.Errorf("Output should only have %d line(s), but has %d. Line %d is: %q", expectedLineCount, actualLineCount, lineNumber, actualLines[i])
			} else if lineNumber > actualLineCount {
				t.Errorf("Output should have %d line(s), but has only %d. Line %d should have been: %q", expectedLineCount, actualLineCount, lineNumber, expectedLines[i])
			} else {
				actualLine := actualLines[i]
				expectedLine := expectedLines[i]
				if isSpecialLine, err := checkLine(expectedLine, actualLine); isSpecialLine {
					if err != nil {
						t.Errorf("Unexpected content on line %d (%v): %s", lineNumber, err.Error(), actualLine)
					}
				} else {
					is.Equal(expectedLine, actualLine, fmt.Sprintf("Line %d in the actual output does not match line %d in the expected output (%s).", lineNumber, lineNumber, expectedFilename))
				}
			}
		}
	}
}

func lines(raw []byte) []string {
	return strings.Split(strings.TrimSuffix(string(normalize(raw)), "\n"), "\n") // We first remove the final newline (if any), so that e.g. the 2-line string "a\nb\n" is mapped to ["a", "b"] and not ["a", "b", ""].
}

func path(filename string) string {
	if filepath.IsAbs(filename) {
		return filename
	}
	return filepath.Join("testdata", filename)
}

func compare(actual []byte, filename string) error {
	actual = normalize(actual)
	if err := update(filename, actual); err != nil {
		return err
	}

	expected, err := os.ReadFile(filename)
	if err != nil {
		return errors.Wrapf(err, "unable to read testdata %s", filename)
	}
	expected = normalize(expected)
	if !bytes.Equal(expected, actual) {
		return errors.Errorf("does not match golden file %s\n\nWANT:\n'%s'\n\nGOT:\n'%s'", filename, expected, actual)
	}
	return nil
}

func GetMockedHookLog(rel *release.Release, hook *release.Hook) (*release.HookLog, error) {
	hookLog := release.HookLog("example test pod log output")
	return &hookLog, nil
}

func update(filename string, in []byte) error {
	if !*updateGolden {
		return nil
	}
	return os.WriteFile(filename, normalize(in), 0666)
}

func normalize(in []byte) []byte {
	return bytes.Replace(in, []byte("\r\n"), []byte("\n"), -1)
}

func max(x, y int) int {
	if x > y {
		return x
	}
	return y
}<|MERGE_RESOLUTION|>--- conflicted
+++ resolved
@@ -19,12 +19,8 @@
 import (
 	"bytes"
 	"flag"
-<<<<<<< HEAD
 	"fmt"
-	"io/ioutil"
-=======
 	"os"
->>>>>>> f31d4fb3
 	"path/filepath"
 	"strings"
 
@@ -84,7 +80,7 @@
 	t.Helper()
 	is := assert.New(t)
 	return func(actualOutput, expectedFilename string) {
-		expectedOutput, err := ioutil.ReadFile(path(expectedFilename))
+		expectedOutput, err := os.ReadFile(path(expectedFilename))
 		if err != nil {
 			t.Fatalf("%v", err)
 		}
