package api_test

import (
	"context"
	"errors"
	"helm.sh/helm/v3/pkg/action"
	"helm.sh/helm/v3/pkg/api"
	"testing"

	"github.com/stretchr/testify/assert"
	"github.com/stretchr/testify/mock"
	"github.com/stretchr/testify/require"
	"github.com/stretchr/testify/suite"
	"helm.sh/helm/v3/pkg/api/logger"
	"helm.sh/helm/v3/pkg/cli"
	"helm.sh/helm/v3/pkg/release"
	"helm.sh/helm/v3/pkg/storage/driver"
)

type ServiceTestSuite struct {
	suite.Suite
	ctx         context.Context
<<<<<<< HEAD
	installer   *mockInstaller
	upgrader    *mockUpgrader
	history     *mockHistory
=======
	installer   *mockInstall
>>>>>>> 74295c3b
	chartloader *mockChartLoader
	lister		*mockList
	svc         api.Service
	settings    *cli.EnvSettings
}

func (s *ServiceTestSuite) SetupTest() {
	logger.Setup("")
	s.ctx = context.Background()
<<<<<<< HEAD
	s.installer = new(mockInstaller)
	s.upgrader = new(mockUpgrader)
	s.history = new(mockHistory)
	s.chartloader = new(mockChartLoader)
	s.settings = &cli.EnvSettings{}
	s.svc = NewService(s.settings, s.chartloader, s.installer, s.upgrader, s.history)
=======
	s.installer = new(mockInstall)
	s.lister = new(mockList)
	s.chartloader = new(mockChartLoader)
	s.settings = &cli.EnvSettings{}
	s.svc = api.NewService(s.settings, s.chartloader, s.installer, s.lister)
>>>>>>> 74295c3b
}

func (s *ServiceTestSuite) TestInstallShouldReturnErrorOnInvalidChart() {
	chartName := "stable/invalid-chart"
<<<<<<< HEAD
	cfg := ReleaseConfig{
=======
	cfg := api.InstallConfig{
>>>>>>> 74295c3b
		Name:      "some-component",
		Namespace: "hermes",
		ChartName: chartName,
	}
	var vals api.ChartValues
	s.chartloader.On("LocateChart", chartName, s.settings).Return("", errors.New("Unable to find chart"))

	res, err := s.svc.Install(s.ctx, cfg, vals)

	t := s.T()
	assert.Nil(t, res)
	assert.EqualError(t, err, "error in locating chart: Unable to find chart")
	s.chartloader.AssertExpectations(t)
	s.installer.AssertNotCalled(t, "SetConfig")
	s.installer.AssertNotCalled(t, "Run")
}

<<<<<<< HEAD
func (s *ServiceTestSuite) TestInstallShouldReturnErrorOnLocalChartReference() {
	chartName := "./some/local-chart"
	cfg := ReleaseConfig{
		Name:      "some-component",
		Namespace: "hermes",
		ChartName: chartName,
	}
	var vals chartValues

	res, err := s.svc.Install(s.ctx, cfg, vals)

	t := s.T()
	assert.Nil(t, res)
	assert.EqualError(t, err, "error request validation: cannot refer local chart")
	s.chartloader.AssertNotCalled(t, "LocateChart")
	s.installer.AssertNotCalled(t, "SetConfig")
	s.installer.AssertNotCalled(t, "Run")
}

func (s *ServiceTestSuite) TestInstallShouldReturnErrorOnFailedInstallRun() {
	chartName := "stable/valid-chart"
	cfg := ReleaseConfig{
=======
func (s *ServiceTestSuite) TestInstallShouldReturnErrorOnFailedInstallRun() {
	chartName := "stable/valid-chart"
	cfg := api.InstallConfig{
>>>>>>> 74295c3b
		Name:      "some-component",
		Namespace: "hermes",
		ChartName: chartName,
	}
	var vals map[string]interface{}
	s.chartloader.On("LocateChart", chartName, s.settings).Return("testdata/albatross", nil)
	var release *release.Release
	s.installer.On("SetConfig", cfg)
	s.installer.On("Run", mock.AnythingOfType("*chart.Chart"), vals).Return(release, errors.New("cluster issue"))

	res, err := s.svc.Install(s.ctx, cfg, vals)

	t := s.T()
	assert.Nil(t, res)
	assert.EqualError(t, err, "error in installing chart: cluster issue")
	s.chartloader.AssertExpectations(t)
	s.installer.AssertExpectations(t)
}

func (s *ServiceTestSuite) TestInstallShouldReturnResultOnSuccess() {
	chartName := "stable/valid-chart"
<<<<<<< HEAD
	cfg := ReleaseConfig{
=======
	cfg := api.InstallConfig{
>>>>>>> 74295c3b
		Name:      "some-component",
		Namespace: "hermes",
		ChartName: chartName,
	}
	var vals map[string]interface{}
	s.chartloader.On("LocateChart", chartName, s.settings).Return("testdata/albatross", nil)
	s.installer.On("SetConfig", cfg)
	release := &release.Release{Name: "some-comp-release", Info: &release.Info{Status: release.StatusDeployed}}
	s.installer.On("Run", mock.AnythingOfType("*chart.Chart"), vals).Return(release, nil)

	res, err := s.svc.Install(s.ctx, cfg, vals)

	t := s.T()
	assert.NoError(t, err)
	require.NotNil(t, res)
	assert.Equal(t, res.Status, "deployed")
	s.chartloader.AssertExpectations(t)
	s.installer.AssertExpectations(t)
}

<<<<<<< HEAD
func (s *ServiceTestSuite) TestUpgradeInstallTrueShouldInstallChart() {
	chartName := "stable/valid-chart"
	cfg := ReleaseConfig{
		Name:      "some-component",
		Namespace: "hermes",
		ChartName: chartName,
	}
	var vals map[string]interface{}
	s.chartloader.On("LocateChart", chartName, s.settings).Return("testdata/albatross", nil)
	s.upgrader.On("GetInstall").Return(true)
	s.history.On("Run", "some-component").Return([]*release.Release{}, driver.ErrReleaseNotFound)

	s.installer.On("SetConfig", cfg)
	release := &release.Release{Name: "some-comp-release", Info: &release.Info{Status: release.StatusDeployed}}
	s.installer.On("Run", mock.AnythingOfType("*chart.Chart"), vals).Return(release, nil)
	res, err := s.svc.Upgrade(s.ctx, cfg, vals)

	t := s.T()
	assert.NoError(t, err)
	require.NotNil(t, res)
	assert.Equal(t, res.status, "deployed")
	s.chartloader.AssertExpectations(t)
	s.installer.AssertExpectations(t)
}

func (s *ServiceTestSuite) TestUpgradeInstallFalseShouldNotInstallChart() {
	chartName := "stable/valid-chart"
	cfg := ReleaseConfig{
		Name:      "some-component",
		Namespace: "hermes",
		ChartName: chartName,
	}
	var vals map[string]interface{}
	s.chartloader.On("LocateChart", chartName, s.settings).Return("testdata/albatross", nil)
	s.upgrader.On("GetInstall").Return(false)

	s.upgrader.On("SetConfig", cfg)
	release := &release.Release{Name: "some-comp-release", Info: &release.Info{Status: release.StatusDeployed}}
	s.upgrader.On("Run", "some-component", mock.AnythingOfType("*chart.Chart"), vals).Return(release, nil)
	res, err := s.svc.Upgrade(s.ctx, cfg, vals)

	t := s.T()
	assert.NoError(t, err)
	require.NotNil(t, res)
	s.installer.AssertNotCalled(t, "Run")
	s.history.AssertNotCalled(t, "Run")
	assert.Equal(t, res.status, "deployed")
	s.chartloader.AssertExpectations(t)
	s.installer.AssertExpectations(t)
}

func (s *ServiceTestSuite) TestUpgradeShouldReturnErrorOnFailedUpgradeRun() {
	chartName := "stable/valid-chart"
	cfg := ReleaseConfig{
		Name:      "some-component",
		Namespace: "hermes",
		ChartName: chartName,
	}
	var vals map[string]interface{}
	s.chartloader.On("LocateChart", chartName, s.settings).Return("testdata/albatross", nil)
	s.upgrader.On("GetInstall").Return(false)
	s.upgrader.On("SetConfig", cfg)
	release := &release.Release{Name: "some-comp-release", Info: &release.Info{Status: release.StatusDeployed}}
	s.upgrader.On("Run", "some-component", mock.AnythingOfType("*chart.Chart"), vals).Return(release, errors.New("cluster issue"))

	res, err := s.svc.Upgrade(s.ctx, cfg, vals)
	t := s.T()
	assert.Nil(t, res)
	assert.EqualError(t, err, "error in upgrading chart: cluster issue")
	s.chartloader.AssertExpectations(t)
	s.installer.AssertExpectations(t)
}

func (s *ServiceTestSuite) TestUpgradeShouldReturnResultOnSuccess() {
	chartName := "stable/valid-chart"
	cfg := ReleaseConfig{
		Name:      "some-component",
		Namespace: "hermes",
		ChartName: chartName,
	}
	var vals map[string]interface{}
	s.chartloader.On("LocateChart", chartName, s.settings).Return("testdata/albatross", nil)
	s.upgrader.On("GetInstall").Return(false)
	s.upgrader.On("SetConfig", cfg)
	release := &release.Release{Name: "some-comp-release", Info: &release.Info{Status: release.StatusDeployed}}
	s.upgrader.On("Run", "some-component", mock.AnythingOfType("*chart.Chart"), vals).Return(release, nil)

	res, err := s.svc.Upgrade(s.ctx, cfg, vals)
	t := s.T()
	assert.NoError(t, err)
	require.NotNil(t, res)
	assert.Equal(t, res.status, "deployed")
	s.chartloader.AssertExpectations(t)
	s.upgrader.AssertExpectations(t)
}

func TestServiceSuite(t *testing.T) {
	suite.Run(t, new(ServiceTestSuite))
=======
func (s *ServiceTestSuite) TestListShouldReturnErrorOnFailureOfListRun() {
	s.lister.On("SetState", action.ListDeployed)
	s.lister.On("SetStateMask")

	var releases []*release.Release

	s.lister.On("Run").Return(releases, errors.New("cluster issue"))

	releaseStatus := "deployed"
	res, err := s.svc.List(releaseStatus)

	t := s.T()
	assert.Error(t, err, "cluster issue")
	assert.Nil(t, res)

	s.lister.AssertExpectations(t)
>>>>>>> 74295c3b
}

func (s *ServiceTestSuite) TestListShouldReturnAllReleasesIfNoFilterIsPassed() {
	s.lister.On("SetState", action.ListAll)
	s.lister.On("SetStateMask")

	var releases []*release.Release
	releases = append(releases,
		&release.Release{Name: "test-release",
			Namespace: "test-namespace",
			Info: &release.Info{Status: release.StatusDeployed}})

	s.lister.On("Run").Return(releases, nil)

	releaseStatus := ""
	res, err := s.svc.List(releaseStatus)

	t := s.T()
	assert.NoError(t, err)
	require.NotNil(t, res)

	var response []api.Release
	response = append(response, api.Release{"test-release", "test-namespace"})

	assert.Equal(t, len(res), 1)
	assert.Equal(t, "test-release", response[0].Name)
	assert.Equal(t, "test-namespace", response[0].Namespace)

	s.lister.AssertExpectations(t)
}

func (s *ServiceTestSuite) TestListShouldReturnDeployedReleasesIfDeployedIsPassedAsFilter() {
	s.lister.On("SetState", action.ListDeployed)
	s.lister.On("SetStateMask")

	var releases []*release.Release
	s.lister.On("Run").Return(releases, nil)

	releaseStatus := "deployed"
	_, err := s.svc.List(releaseStatus)

	t := s.T()
	assert.NoError(t, err)

	s.lister.AssertExpectations(t)
}

func (s *ServiceTestSuite) TestListShouldReturnErrorIfInvalidStatusIsPassedAsFilter() {
	releaseStatus := "invalid"
	_, err := s.svc.List(releaseStatus)

<<<<<<< HEAD
type mockUpgrader struct{ mock.Mock }

type mockHistory struct{ mock.Mock }

func (m *mockInstaller) SetConfig(cfg ReleaseConfig) {
	m.Called(cfg)
}

func (m *mockInstaller) Run(c *chart.Chart, vals map[string]interface{}) (*release.Release, error) {
	args := m.Called(c, vals)
	return args.Get(0).(*release.Release), args.Error(1)
}

func (m *mockUpgrader) GetInstall() bool {
	args := m.Called()
	return args.Get(0).(bool)
}

func (m *mockUpgrader) Run(name string, chart *chart.Chart, vals map[string]interface{}) (*release.Release, error) {
	args := m.Called(name, chart, vals)
	return args.Get(0).(*release.Release), args.Error(1)
}

func (m *mockUpgrader) SetConfig(cfg ReleaseConfig) {
	_ = m.Called(cfg)
}

func (m *mockHistory) Run(name string) ([]*release.Release, error) {
	args := m.Called(name)
	return args.Get(0).([]*release.Release), args.Error(1)
=======
	t := s.T()
	assert.Error(t, err, "invalid release status")
}

func TestServiceSuite(t *testing.T) {
	suite.Run(t, new(ServiceTestSuite))
>>>>>>> 74295c3b
}<|MERGE_RESOLUTION|>--- conflicted
+++ resolved
@@ -12,6 +12,7 @@
 	"github.com/stretchr/testify/require"
 	"github.com/stretchr/testify/suite"
 	"helm.sh/helm/v3/pkg/api/logger"
+	"helm.sh/helm/v3/pkg/chart"
 	"helm.sh/helm/v3/pkg/cli"
 	"helm.sh/helm/v3/pkg/release"
 	"helm.sh/helm/v3/pkg/storage/driver"
@@ -20,13 +21,9 @@
 type ServiceTestSuite struct {
 	suite.Suite
 	ctx         context.Context
-<<<<<<< HEAD
-	installer   *mockInstaller
 	upgrader    *mockUpgrader
 	history     *mockHistory
-=======
 	installer   *mockInstall
->>>>>>> 74295c3b
 	chartloader *mockChartLoader
 	lister		*mockList
 	svc         api.Service
@@ -35,30 +32,19 @@
 
 func (s *ServiceTestSuite) SetupTest() {
 	logger.Setup("")
-	s.ctx = context.Background()
-<<<<<<< HEAD
-	s.installer = new(mockInstaller)
+	s.settings = &cli.EnvSettings{}
+	s.chartloader = new(mockChartLoader)
+	s.lister = new(mockList)
+	s.installer = new(mockInstall)
 	s.upgrader = new(mockUpgrader)
 	s.history = new(mockHistory)
-	s.chartloader = new(mockChartLoader)
-	s.settings = &cli.EnvSettings{}
-	s.svc = NewService(s.settings, s.chartloader, s.installer, s.upgrader, s.history)
-=======
-	s.installer = new(mockInstall)
-	s.lister = new(mockList)
-	s.chartloader = new(mockChartLoader)
-	s.settings = &cli.EnvSettings{}
-	s.svc = api.NewService(s.settings, s.chartloader, s.installer, s.lister)
->>>>>>> 74295c3b
+	s.ctx = context.Background()
+	s.svc = api.NewService(s.settings, s.chartloader, s.lister, s.installer, s.upgrader, s.history)
 }
 
 func (s *ServiceTestSuite) TestInstallShouldReturnErrorOnInvalidChart() {
 	chartName := "stable/invalid-chart"
-<<<<<<< HEAD
-	cfg := ReleaseConfig{
-=======
-	cfg := api.InstallConfig{
->>>>>>> 74295c3b
+	cfg := api.ReleaseConfig{
 		Name:      "some-component",
 		Namespace: "hermes",
 		ChartName: chartName,
@@ -76,15 +62,14 @@
 	s.installer.AssertNotCalled(t, "Run")
 }
 
-<<<<<<< HEAD
 func (s *ServiceTestSuite) TestInstallShouldReturnErrorOnLocalChartReference() {
 	chartName := "./some/local-chart"
-	cfg := ReleaseConfig{
-		Name:      "some-component",
-		Namespace: "hermes",
-		ChartName: chartName,
-	}
-	var vals chartValues
+	cfg := api.ReleaseConfig{
+		Name:      "some-component",
+		Namespace: "hermes",
+		ChartName: chartName,
+	}
+	var vals api.ChartValues
 
 	res, err := s.svc.Install(s.ctx, cfg, vals)
 
@@ -98,12 +83,7 @@
 
 func (s *ServiceTestSuite) TestInstallShouldReturnErrorOnFailedInstallRun() {
 	chartName := "stable/valid-chart"
-	cfg := ReleaseConfig{
-=======
-func (s *ServiceTestSuite) TestInstallShouldReturnErrorOnFailedInstallRun() {
-	chartName := "stable/valid-chart"
-	cfg := api.InstallConfig{
->>>>>>> 74295c3b
+	cfg := api.ReleaseConfig{
 		Name:      "some-component",
 		Namespace: "hermes",
 		ChartName: chartName,
@@ -125,11 +105,7 @@
 
 func (s *ServiceTestSuite) TestInstallShouldReturnResultOnSuccess() {
 	chartName := "stable/valid-chart"
-<<<<<<< HEAD
-	cfg := ReleaseConfig{
-=======
-	cfg := api.InstallConfig{
->>>>>>> 74295c3b
+	cfg := api.ReleaseConfig{
 		Name:      "some-component",
 		Namespace: "hermes",
 		ChartName: chartName,
@@ -150,10 +126,9 @@
 	s.installer.AssertExpectations(t)
 }
 
-<<<<<<< HEAD
 func (s *ServiceTestSuite) TestUpgradeInstallTrueShouldInstallChart() {
 	chartName := "stable/valid-chart"
-	cfg := ReleaseConfig{
+	cfg := api.ReleaseConfig{
 		Name:      "some-component",
 		Namespace: "hermes",
 		ChartName: chartName,
@@ -171,14 +146,14 @@
 	t := s.T()
 	assert.NoError(t, err)
 	require.NotNil(t, res)
-	assert.Equal(t, res.status, "deployed")
+	assert.Equal(t, res.Status, "deployed")
 	s.chartloader.AssertExpectations(t)
 	s.installer.AssertExpectations(t)
 }
 
 func (s *ServiceTestSuite) TestUpgradeInstallFalseShouldNotInstallChart() {
 	chartName := "stable/valid-chart"
-	cfg := ReleaseConfig{
+	cfg := api.ReleaseConfig{
 		Name:      "some-component",
 		Namespace: "hermes",
 		ChartName: chartName,
@@ -197,14 +172,14 @@
 	require.NotNil(t, res)
 	s.installer.AssertNotCalled(t, "Run")
 	s.history.AssertNotCalled(t, "Run")
-	assert.Equal(t, res.status, "deployed")
+	assert.Equal(t, res.Status, "deployed")
 	s.chartloader.AssertExpectations(t)
 	s.installer.AssertExpectations(t)
 }
 
 func (s *ServiceTestSuite) TestUpgradeShouldReturnErrorOnFailedUpgradeRun() {
 	chartName := "stable/valid-chart"
-	cfg := ReleaseConfig{
+	cfg := api.ReleaseConfig{
 		Name:      "some-component",
 		Namespace: "hermes",
 		ChartName: chartName,
@@ -226,7 +201,7 @@
 
 func (s *ServiceTestSuite) TestUpgradeShouldReturnResultOnSuccess() {
 	chartName := "stable/valid-chart"
-	cfg := ReleaseConfig{
+	cfg := api.ReleaseConfig{
 		Name:      "some-component",
 		Namespace: "hermes",
 		ChartName: chartName,
@@ -242,14 +217,12 @@
 	t := s.T()
 	assert.NoError(t, err)
 	require.NotNil(t, res)
-	assert.Equal(t, res.status, "deployed")
+	assert.Equal(t, res.Status, "deployed")
 	s.chartloader.AssertExpectations(t)
 	s.upgrader.AssertExpectations(t)
 }
 
-func TestServiceSuite(t *testing.T) {
-	suite.Run(t, new(ServiceTestSuite))
-=======
+
 func (s *ServiceTestSuite) TestListShouldReturnErrorOnFailureOfListRun() {
 	s.lister.On("SetState", action.ListDeployed)
 	s.lister.On("SetStateMask")
@@ -266,7 +239,6 @@
 	assert.Nil(t, res)
 
 	s.lister.AssertExpectations(t)
->>>>>>> 74295c3b
 }
 
 func (s *ServiceTestSuite) TestListShouldReturnAllReleasesIfNoFilterIsPassed() {
@@ -298,6 +270,14 @@
 	s.lister.AssertExpectations(t)
 }
 
+func (s *ServiceTestSuite) TestListShouldReturnErrorIfInvalidStatusIsPassedAsFilter() {
+	releaseStatus := "invalid"
+	_, err := s.svc.List(releaseStatus)
+
+	t := s.T()
+	assert.Error(t, err, "invalid release status")
+}
+
 func (s *ServiceTestSuite) TestListShouldReturnDeployedReleasesIfDeployedIsPassedAsFilter() {
 	s.lister.On("SetState", action.ListDeployed)
 	s.lister.On("SetStateMask")
@@ -310,26 +290,39 @@
 
 	t := s.T()
 	assert.NoError(t, err)
-
 	s.lister.AssertExpectations(t)
 }
 
-func (s *ServiceTestSuite) TestListShouldReturnErrorIfInvalidStatusIsPassedAsFilter() {
-	releaseStatus := "invalid"
-	_, err := s.svc.List(releaseStatus)
-
-<<<<<<< HEAD
-type mockUpgrader struct{ mock.Mock }
-
-type mockHistory struct{ mock.Mock }
-
-func (m *mockInstaller) SetConfig(cfg ReleaseConfig) {
+
+type mockInstall struct{ mock.Mock }
+
+func (m *mockInstall) SetConfig(cfg api.ReleaseConfig) {
 	m.Called(cfg)
 }
 
-func (m *mockInstaller) Run(c *chart.Chart, vals map[string]interface{}) (*release.Release, error) {
+func (m *mockInstall) Run(c *chart.Chart, vals map[string]interface{}) (*release.Release, error) {
 	args := m.Called(c, vals)
 	return args.Get(0).(*release.Release), args.Error(1)
+}
+
+
+type mockChartLoader struct{ mock.Mock }
+
+func (m *mockChartLoader) LocateChart(name string, settings *cli.EnvSettings) (string, error) {
+	args := m.Called(name, settings)
+	return args.String(0), args.Error(1)
+}
+
+
+type mockUpgrader struct{ mock.Mock }
+
+func (m *mockUpgrader) Run(name string, chart *chart.Chart, vals map[string]interface{}) (*release.Release, error) {
+	args := m.Called(name, chart, vals)
+	return args.Get(0).(*release.Release), args.Error(1)
+}
+
+func (m *mockUpgrader) SetConfig(cfg api.ReleaseConfig) {
+	_ = m.Called(cfg)
 }
 
 func (m *mockUpgrader) GetInstall() bool {
@@ -337,24 +330,14 @@
 	return args.Get(0).(bool)
 }
 
-func (m *mockUpgrader) Run(name string, chart *chart.Chart, vals map[string]interface{}) (*release.Release, error) {
-	args := m.Called(name, chart, vals)
-	return args.Get(0).(*release.Release), args.Error(1)
-}
-
-func (m *mockUpgrader) SetConfig(cfg ReleaseConfig) {
-	_ = m.Called(cfg)
-}
+
+type mockHistory struct{ mock.Mock }
 
 func (m *mockHistory) Run(name string) ([]*release.Release, error) {
 	args := m.Called(name)
 	return args.Get(0).([]*release.Release), args.Error(1)
-=======
-	t := s.T()
-	assert.Error(t, err, "invalid release status")
 }
 
 func TestServiceSuite(t *testing.T) {
 	suite.Run(t, new(ServiceTestSuite))
->>>>>>> 74295c3b
 }