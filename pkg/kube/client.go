/*
Copyright The Helm Authors.

Licensed under the Apache License, Version 2.0 (the "License");
you may not use this file except in compliance with the License.
You may obtain a copy of the License at

    http://www.apache.org/licenses/LICENSE-2.0

Unless required by applicable law or agreed to in writing, software
distributed under the License is distributed on an "AS IS" BASIS,
WITHOUT WARRANTIES OR CONDITIONS OF ANY KIND, either express or implied.
See the License for the specific language governing permissions and
limitations under the License.
*/

package kube // import "helm.sh/helm/v3/pkg/kube"

import (
	"bytes"
	"context"
	"encoding/json"
	"fmt"
	"io"
	"os"
	"path/filepath"
	"reflect"
	"strings"
	"sync"
	"time"

	jsonpatch "github.com/evanphx/json-patch"
	"github.com/pkg/errors"
	batch "k8s.io/api/batch/v1"
	v1 "k8s.io/api/core/v1"
	apiextv1 "k8s.io/apiextensions-apiserver/pkg/apis/apiextensions/v1"
	apiextv1beta1 "k8s.io/apiextensions-apiserver/pkg/apis/apiextensions/v1beta1"
	apierrors "k8s.io/apimachinery/pkg/api/errors"

	multierror "github.com/hashicorp/go-multierror"
	"k8s.io/apimachinery/pkg/api/meta"
	metav1 "k8s.io/apimachinery/pkg/apis/meta/v1"
	"k8s.io/apimachinery/pkg/apis/meta/v1/unstructured"
	metav1beta1 "k8s.io/apimachinery/pkg/apis/meta/v1beta1"
	"k8s.io/apimachinery/pkg/fields"
	"k8s.io/apimachinery/pkg/labels"
	"k8s.io/apimachinery/pkg/runtime"
	"k8s.io/apimachinery/pkg/types"
	"k8s.io/apimachinery/pkg/util/strategicpatch"
	"k8s.io/apimachinery/pkg/watch"
	"k8s.io/cli-runtime/pkg/genericclioptions"
	"k8s.io/cli-runtime/pkg/resource"
	"k8s.io/client-go/kubernetes"
	"k8s.io/client-go/kubernetes/scheme"
	"k8s.io/client-go/rest"
	cachetools "k8s.io/client-go/tools/cache"
	watchtools "k8s.io/client-go/tools/watch"
	cmdutil "k8s.io/kubectl/pkg/cmd/util"
)

// ErrNoObjectsVisited indicates that during a visit operation, no matching objects were found.
var ErrNoObjectsVisited = errors.New("no objects visited")

var metadataAccessor = meta.NewAccessor()

// ManagedFieldsManager is the name of the manager of Kubernetes managedFields
// first introduced in Kubernetes 1.18
var ManagedFieldsManager string

// Client represents a client capable of communicating with the Kubernetes API.
type Client struct {
	Factory Factory
	Log     func(string, ...interface{})
	// Namespace allows to bypass the kubeconfig file for the choice of the namespace
	Namespace string

	kubeClient *kubernetes.Clientset
}

var addToScheme sync.Once

// New creates a new Client.
func New(getter genericclioptions.RESTClientGetter) *Client {
	if getter == nil {
		getter = genericclioptions.NewConfigFlags(true)
	}
	// Add CRDs to the scheme. They are missing by default.
	addToScheme.Do(func() {
		if err := apiextv1.AddToScheme(scheme.Scheme); err != nil {
			// This should never happen.
			panic(err)
		}
		if err := apiextv1beta1.AddToScheme(scheme.Scheme); err != nil {
			panic(err)
		}
	})
	return &Client{
		Factory: cmdutil.NewFactory(getter),
		Log:     nopLogger,
	}
}

var nopLogger = func(_ string, _ ...interface{}) {}

// getKubeClient get or create a new KubernetesClientSet
func (c *Client) getKubeClient() (*kubernetes.Clientset, error) {
	var err error
	if c.kubeClient == nil {
		c.kubeClient, err = c.Factory.KubernetesClientSet()
	}

	return c.kubeClient, err
}

// IsReachable tests connectivity to the cluster.
func (c *Client) IsReachable() error {
	client, err := c.getKubeClient()
	if err == genericclioptions.ErrEmptyConfig {
		// re-replace kubernetes ErrEmptyConfig error with a friendy error
		// moar workarounds for Kubernetes API breaking.
		return errors.New("Kubernetes cluster unreachable")
	}
	if err != nil {
		return errors.Wrap(err, "Kubernetes cluster unreachable")
	}
	if _, err := client.ServerVersion(); err != nil {
		return errors.Wrap(err, "Kubernetes cluster unreachable")
	}
	return nil
}

// Create creates Kubernetes resources specified in the resource list.
func (c *Client) Create(resources ResourceList) (*Result, error) {
	c.Log("creating %d resource(s)", len(resources))
	if err := perform(resources, createResource); err != nil {
		return nil, err
	}
	return &Result{Created: resources}, nil
}

func transformRequests(req *rest.Request) {
	tableParam := strings.Join([]string{
		fmt.Sprintf("application/json;as=Table;v=%s;g=%s", metav1.SchemeGroupVersion.Version, metav1.GroupName),
		fmt.Sprintf("application/json;as=Table;v=%s;g=%s", metav1beta1.SchemeGroupVersion.Version, metav1beta1.GroupName),
		"application/json",
	}, ",")
	req.SetHeader("Accept", tableParam)

	// if sorting, ensure we receive the full object in order to introspect its fields via jsonpath
	req.Param("includeObject", "Object")
}

// Get retrieves the resource objects supplied. If related is set to true the
// related pods are fetched as well. If the passed in resources are a table kind
// the related resources will also be fetched as kind=table.
func (c *Client) Get(resources ResourceList, related bool) (map[string][]runtime.Object, error) {
	buf := new(bytes.Buffer)
	objs := make(map[string][]runtime.Object)

	podSelectors := []map[string]string{}
	err := resources.Visit(func(info *resource.Info, err error) error {
		if err != nil {
			return err
		}

		gvk := info.ResourceMapping().GroupVersionKind
		vk := gvk.Version + "/" + gvk.Kind
		obj, err := getResource(info)
		if err != nil {
			fmt.Fprintf(buf, "Get resource %s failed, err:%v\n", info.Name, err)
		} else {
			objs[vk] = append(objs[vk], obj)

			// Only fetch related pods if they are requested
			if related {
				// Discover if the existing object is a table. If it is, request
				// the pods as Tables. Otherwise request them normally.
				objGVK := obj.GetObjectKind().GroupVersionKind()
				var isTable bool
				if objGVK.Kind == "Table" {
					isTable = true
				}

				objs, err = c.getSelectRelationPod(info, objs, isTable, &podSelectors)
				if err != nil {
					c.Log("Warning: get the relation pod is failed, err:%s", err.Error())
				}
			}
		}

		return nil
	})
	if err != nil {
		return nil, err
	}

	return objs, nil
}

func (c *Client) getSelectRelationPod(info *resource.Info, objs map[string][]runtime.Object, table bool, podSelectors *[]map[string]string) (map[string][]runtime.Object, error) {
	if info == nil {
		return objs, nil
	}
	c.Log("get relation pod of object: %s/%s/%s", info.Namespace, info.Mapping.GroupVersionKind.Kind, info.Name)
	selector, ok, _ := getSelectorFromObject(info.Object)
	if !ok {
		return objs, nil
	}

	for index := range *podSelectors {
		if reflect.DeepEqual((*podSelectors)[index], selector) {
			// check if pods for selectors are already added. This avoids duplicate printing of pods
			return objs, nil
		}
	}

	*podSelectors = append(*podSelectors, selector)

	var infos []*resource.Info
	var err error
	if table {
		infos, err = c.Factory.NewBuilder().
			Unstructured().
			ContinueOnError().
			NamespaceParam(info.Namespace).
			DefaultNamespace().
			ResourceTypes("pods").
			LabelSelector(labels.Set(selector).AsSelector().String()).
			TransformRequests(transformRequests).
			Do().Infos()
		if err != nil {
			return objs, err
		}
	} else {
		infos, err = c.Factory.NewBuilder().
			Unstructured().
			ContinueOnError().
			NamespaceParam(info.Namespace).
			DefaultNamespace().
			ResourceTypes("pods").
			LabelSelector(labels.Set(selector).AsSelector().String()).
			Do().Infos()
		if err != nil {
			return objs, err
		}
	}
	vk := "v1/Pod(related)"

	for _, info := range infos {
		objs[vk] = append(objs[vk], info.Object)
	}
	return objs, nil
}

func getSelectorFromObject(obj runtime.Object) (map[string]string, bool, error) {
	typed := obj.(*unstructured.Unstructured)
	kind := typed.Object["kind"]
	switch kind {
	case "ReplicaSet", "Deployment", "StatefulSet", "DaemonSet", "Job":
		return unstructured.NestedStringMap(typed.Object, "spec", "selector", "matchLabels")
	case "ReplicationController":
		return unstructured.NestedStringMap(typed.Object, "spec", "selector")
	default:
		return nil, false, nil
	}
}

func getResource(info *resource.Info) (runtime.Object, error) {
	obj, err := resource.NewHelper(info.Client, info.Mapping).Get(info.Namespace, info.Name)
	if err != nil {
		return nil, err
	}
	return obj, nil
}

// Wait waits up to the given timeout for the specified resources to be ready.
func (c *Client) Wait(resources ResourceList, timeout time.Duration) error {
	cs, err := c.getKubeClient()
	if err != nil {
		return err
	}
	checker := NewReadyChecker(cs, c.Log, PausedAsReady(true))
	w := waiter{
		c:       checker,
		log:     c.Log,
		timeout: timeout,
	}
	return w.waitForResources(resources)
}

// WaitWithJobs wait up to the given timeout for the specified resources to be ready, including jobs.
func (c *Client) WaitWithJobs(resources ResourceList, timeout time.Duration) error {
	cs, err := c.getKubeClient()
	if err != nil {
		return err
	}
	checker := NewReadyChecker(cs, c.Log, PausedAsReady(true), CheckJobs(true))
	w := waiter{
		c:       checker,
		log:     c.Log,
		timeout: timeout,
	}
	return w.waitForResources(resources)
}

// WaitForDelete wait up to the given timeout for the specified resources to be deleted.
func (c *Client) WaitForDelete(resources ResourceList, timeout time.Duration) error {
	w := waiter{
		log:     c.Log,
		timeout: timeout,
	}
	return w.waitForDeletedResources(resources)
}

func (c *Client) namespace() string {
	if c.Namespace != "" {
		return c.Namespace
	}
	if ns, _, err := c.Factory.ToRawKubeConfigLoader().Namespace(); err == nil {
		return ns
	}
	return v1.NamespaceDefault
}

// newBuilder returns a new resource builder for structured api objects.
func (c *Client) newBuilder() *resource.Builder {
	return c.Factory.NewBuilder().
		ContinueOnError().
		NamespaceParam(c.namespace()).
		DefaultNamespace().
		Flatten()
}

// Build validates for Kubernetes objects and returns unstructured infos.
func (c *Client) Build(reader io.Reader, validate bool) (ResourceList, error) {
	validationDirective := metav1.FieldValidationIgnore
	if validate {
		validationDirective = metav1.FieldValidationStrict
	}

	schema, err := c.Factory.Validator(validationDirective)
	if err != nil {
		return nil, err
	}
	result, err := c.newBuilder().
		Unstructured().
		Schema(schema).
		Stream(reader, "").
		Do().Infos()
	return result, scrubValidationError(err)
}

// BuildTable validates for Kubernetes objects and returns unstructured infos.
// The returned kind is a Table.
func (c *Client) BuildTable(reader io.Reader, validate bool) (ResourceList, error) {
	validationDirective := metav1.FieldValidationIgnore
	if validate {
		validationDirective = metav1.FieldValidationStrict
	}

	schema, err := c.Factory.Validator(validationDirective)
	if err != nil {
		return nil, err
	}
	result, err := c.newBuilder().
		Unstructured().
		Schema(schema).
		Stream(reader, "").
		TransformRequests(transformRequests).
		Do().Infos()
	return result, scrubValidationError(err)
}

// Update takes the current list of objects and target list of objects and
// creates resources that don't already exist, updates resources that have been
// modified in the target configuration, and deletes resources from the current
// configuration that are not present in the target configuration. If an error
// occurs, a Result will still be returned with the error, containing all
// resource updates, creations, and deletions that were attempted. These can be
// used for cleanup or other logging purposes.
func (c *Client) Update(original, target ResourceList, force bool) (*Result, error) {
	updateErrors := []string{}
	res := &Result{}

	c.Log("checking %d resources for changes", len(target))
	err := target.Visit(func(info *resource.Info, err error) error {
		if err != nil {
			return err
		}

		helper := resource.NewHelper(info.Client, info.Mapping).WithFieldManager(getManagedFieldsManager())
		if _, err := helper.Get(info.Namespace, info.Name); err != nil {
			if !apierrors.IsNotFound(err) {
				return errors.Wrap(err, "could not get information about the resource")
			}

			// Append the created resource to the results, even if something fails
			res.Created = append(res.Created, info)

			// Since the resource does not exist, create it.
			if err := createResource(info); err != nil {
				return errors.Wrap(err, "failed to create resource")
			}

			kind := info.Mapping.GroupVersionKind.Kind
			c.Log("Created a new %s called %q in %s\n", kind, info.Name, info.Namespace)
			return nil
		}

		originalInfo := original.Get(info)
		if originalInfo == nil {
			kind := info.Mapping.GroupVersionKind.Kind
			return errors.Errorf("no %s with the name %q found", kind, info.Name)
		}

		if err := updateResource(c, info, originalInfo.Object, force); err != nil {
			c.Log("error updating the resource %q:\n\t %v", info.Name, err)
			updateErrors = append(updateErrors, err.Error())
		}
		// Because we check for errors later, append the info regardless
		res.Updated = append(res.Updated, info)

		return nil
	})

	switch {
	case err != nil:
		return res, err
	case len(updateErrors) != 0:
		return res, errors.Errorf(strings.Join(updateErrors, " && "))
	}

	for _, info := range original.Difference(target) {
		c.Log("Deleting %s %q in namespace %s...", info.Mapping.GroupVersionKind.Kind, info.Name, info.Namespace)

		if err := info.Get(); err != nil {
			c.Log("Unable to get obj %q, err: %s", info.Name, err)
			continue
		}
		annotations, err := metadataAccessor.Annotations(info.Object)
		if err != nil {
			c.Log("Unable to get annotations on %q, err: %s", info.Name, err)
		}
		if annotations != nil && annotations[ResourcePolicyAnno] == KeepPolicy {
			c.Log("Skipping delete of %q due to annotation [%s=%s]", info.Name, ResourcePolicyAnno, KeepPolicy)
			continue
		}
		if err := deleteResource(info, metav1.DeletePropagationBackground); err != nil {
			c.Log("Failed to delete %q, err: %s", info.ObjectName(), err)
			continue
		}
		res.Deleted = append(res.Deleted, info)
	}
	return res, nil
}

// Delete deletes Kubernetes resources specified in the resources list with
// background cascade deletion. It will attempt to delete all resources even
// if one or more fail and collect any errors. All successfully deleted items
// will be returned in the `Deleted` ResourceList that is part of the result.
func (c *Client) Delete(resources ResourceList) (*Result, []error) {
	return delete(c, resources, metav1.DeletePropagationBackground)
}

// Delete deletes Kubernetes resources specified in the resources list with
// given deletion propagation policy. It will attempt to delete all resources even
// if one or more fail and collect any errors. All successfully deleted items
// will be returned in the `Deleted` ResourceList that is part of the result.
func (c *Client) DeleteWithPropagationPolicy(resources ResourceList, policy metav1.DeletionPropagation) (*Result, []error) {
	return delete(c, resources, policy)
}

func delete(c *Client, resources ResourceList, propagation metav1.DeletionPropagation) (*Result, []error) {
	var errs []error
	res := &Result{}
	mtx := sync.Mutex{}
	err := perform(resources, func(info *resource.Info) error {
		c.Log("Starting delete for %q %s", info.Name, info.Mapping.GroupVersionKind.Kind)
<<<<<<< HEAD
		if err2 := info.Get(); err2 != nil {
			c.Log("Unable to get obj %q, err2: %s", info.Name, err2)
			mtx.Lock()
			defer mtx.Unlock()
			// Collect the error and continue on
			errs = append(errs, err2)
			return nil
		}
		annotations, err2 := metadataAccessor.Annotations(info.Object)
		if err2 != nil {
			c.Log("Unable to get annotations on %q, err2: %s", info.Name, err2)
		}
		if annotations != nil && annotations[ResourcePolicyAnno] == KeepPolicy {
			c.Log("Skipping delete of %q due to annotation [%s=%s]", info.Name, ResourcePolicyAnno, KeepPolicy)
			mtx.Lock()
			defer mtx.Unlock()
			return nil
		}
		err2 = deleteResource(info)
		if err2 == nil || apierrors.IsNotFound(err2) {
			if err2 != nil {
				c.Log("Ignoring delete failure for %q %s: %v", info.Name, info.Mapping.GroupVersionKind, err2)
=======
		err := deleteResource(info, propagation)
		if err == nil || apierrors.IsNotFound(err) {
			if err != nil {
				c.Log("Ignoring delete failure for %q %s: %v", info.Name, info.Mapping.GroupVersionKind, err)
>>>>>>> f31d4fb3
			}
			mtx.Lock()
			defer mtx.Unlock()
			res.Deleted = append(res.Deleted, info)
			return nil
		}
		mtx.Lock()
		defer mtx.Unlock()
		// Collect the error and continue on
		errs = append(errs, err2)
		return nil
	})
	if err != nil {
		// Rewrite the message from "no objects visited" if that is what we got
		// back
		if err == ErrNoObjectsVisited {
			err = errors.New("object not found, skipping delete")
		}
		errs = append(errs, err)
	}
	if errs != nil {
		return nil, errs
	}
	return res, nil
}

func (c *Client) watchTimeout(t time.Duration) func(*resource.Info) error {
	return func(info *resource.Info) error {
		return c.watchUntilReady(t, info)
	}
}

// WatchUntilReady watches the resources given and waits until it is ready.
//
// This method is mainly for hook implementations. It watches for a resource to
// hit a particular milestone. The milestone depends on the Kind.
//
// For most kinds, it checks to see if the resource is marked as Added or Modified
// by the Kubernetes event stream. For some kinds, it does more:
//
//   - Jobs: A job is marked "Ready" when it has successfully completed. This is
//     ascertained by watching the Status fields in a job's output.
//   - Pods: A pod is marked "Ready" when it has successfully completed. This is
//     ascertained by watching the status.phase field in a pod's output.
//
// Handling for other kinds will be added as necessary.
func (c *Client) WatchUntilReady(resources ResourceList, timeout time.Duration) error {
	// For jobs, there's also the option to do poll c.Jobs(namespace).Get():
	// https://github.com/adamreese/kubernetes/blob/master/test/e2e/job.go#L291-L300
	return perform(resources, c.watchTimeout(timeout))
}

func perform(infos ResourceList, fn func(*resource.Info) error) error {
	var result error

	if len(infos) == 0 {
		return ErrNoObjectsVisited
	}

	errs := make(chan error)
	go batchPerform(infos, fn, errs)

	for range infos {
		err := <-errs
		if err != nil {
			result = multierror.Append(result, err)
		}
	}

	return result
}

// getManagedFieldsManager returns the manager string. If one was set it will be returned.
// Otherwise, one is calculated based on the name of the binary.
func getManagedFieldsManager() string {

	// When a manager is explicitly set use it
	if ManagedFieldsManager != "" {
		return ManagedFieldsManager
	}

	// When no manager is set and no calling application can be found it is unknown
	if len(os.Args[0]) == 0 {
		return "unknown"
	}

	// When there is an application that can be determined and no set manager
	// use the base name. This is one of the ways Kubernetes libs handle figuring
	// names out.
	return filepath.Base(os.Args[0])
}

func batchPerform(infos ResourceList, fn func(*resource.Info) error, errs chan<- error) {
	var kind string
	var wg sync.WaitGroup
	for _, info := range infos {
		currentKind := info.Object.GetObjectKind().GroupVersionKind().Kind
		if kind != currentKind {
			wg.Wait()
			kind = currentKind
		}
		wg.Add(1)
		go func(i *resource.Info) {
			errs <- fn(i)
			wg.Done()
		}(info)
	}
}

func createResource(info *resource.Info) error {
	obj, err := resource.NewHelper(info.Client, info.Mapping).WithFieldManager(getManagedFieldsManager()).Create(info.Namespace, true, info.Object)
	if err != nil {
		return err
	}
	return info.Refresh(obj, true)
}

func deleteResource(info *resource.Info, policy metav1.DeletionPropagation) error {
	opts := &metav1.DeleteOptions{PropagationPolicy: &policy}
	_, err := resource.NewHelper(info.Client, info.Mapping).WithFieldManager(getManagedFieldsManager()).DeleteWithOptions(info.Namespace, info.Name, opts)
	return err
}

func createPatch(target *resource.Info, current runtime.Object) ([]byte, types.PatchType, error) {
	oldData, err := json.Marshal(current)
	if err != nil {
		return nil, types.StrategicMergePatchType, errors.Wrap(err, "serializing current configuration")
	}
	newData, err := json.Marshal(target.Object)
	if err != nil {
		return nil, types.StrategicMergePatchType, errors.Wrap(err, "serializing target configuration")
	}

	// Fetch the current object for the three way merge
	helper := resource.NewHelper(target.Client, target.Mapping).WithFieldManager(getManagedFieldsManager())
	currentObj, err := helper.Get(target.Namespace, target.Name)
	if err != nil && !apierrors.IsNotFound(err) {
		return nil, types.StrategicMergePatchType, errors.Wrapf(err, "unable to get data for current object %s/%s", target.Namespace, target.Name)
	}

	// Even if currentObj is nil (because it was not found), it will marshal just fine
	currentData, err := json.Marshal(currentObj)
	if err != nil {
		return nil, types.StrategicMergePatchType, errors.Wrap(err, "serializing live configuration")
	}

	// Get a versioned object
	versionedObject := AsVersioned(target)

	// Unstructured objects, such as CRDs, may not have an not registered error
	// returned from ConvertToVersion. Anything that's unstructured should
	// use the jsonpatch.CreateMergePatch. Strategic Merge Patch is not supported
	// on objects like CRDs.
	_, isUnstructured := versionedObject.(runtime.Unstructured)

	// On newer K8s versions, CRDs aren't unstructured but has this dedicated type
	_, isCRD := versionedObject.(*apiextv1beta1.CustomResourceDefinition)

	if isUnstructured || isCRD {
		// fall back to generic JSON merge patch
		patch, err := jsonpatch.CreateMergePatch(oldData, newData)
		return patch, types.MergePatchType, err
	}

	patchMeta, err := strategicpatch.NewPatchMetaFromStruct(versionedObject)
	if err != nil {
		return nil, types.StrategicMergePatchType, errors.Wrap(err, "unable to create patch metadata from object")
	}

	patch, err := strategicpatch.CreateThreeWayMergePatch(oldData, newData, currentData, patchMeta, true)
	return patch, types.StrategicMergePatchType, err
}

func updateResource(c *Client, target *resource.Info, currentObj runtime.Object, force bool) error {
	var (
		obj    runtime.Object
		helper = resource.NewHelper(target.Client, target.Mapping).WithFieldManager(getManagedFieldsManager())
		kind   = target.Mapping.GroupVersionKind.Kind
	)

	// if --force is applied, attempt to replace the existing resource with the new object.
	if force {
		var err error
		obj, err = helper.Replace(target.Namespace, target.Name, true, target.Object)
		if err != nil {
			return errors.Wrap(err, "failed to replace object")
		}
		c.Log("Replaced %q with kind %s for kind %s", target.Name, currentObj.GetObjectKind().GroupVersionKind().Kind, kind)
	} else {
		patch, patchType, err := createPatch(target, currentObj)
		if err != nil {
			return errors.Wrap(err, "failed to create patch")
		}

		if patch == nil || string(patch) == "{}" {
			c.Log("Looks like there are no changes for %s %q", kind, target.Name)
			// This needs to happen to make sure that Helm has the latest info from the API
			// Otherwise there will be no labels and other functions that use labels will panic
			if err := target.Get(); err != nil {
				return errors.Wrap(err, "failed to refresh resource information")
			}
			return nil
		}
		// send patch to server
		c.Log("Patch %s %q in namespace %s", kind, target.Name, target.Namespace)
		obj, err = helper.Patch(target.Namespace, target.Name, patchType, patch, nil)
		if err != nil {
			return errors.Wrapf(err, "cannot patch %q with kind %s", target.Name, kind)
		}
	}

	target.Refresh(obj, true)
	return nil
}

func (c *Client) watchUntilReady(timeout time.Duration, info *resource.Info) error {
	kind := info.Mapping.GroupVersionKind.Kind
	switch kind {
	case "Job", "Pod":
	default:
		return nil
	}

	c.Log("Watching for changes to %s %s with timeout of %v", kind, info.Name, timeout)

	// Use a selector on the name of the resource. This should be unique for the
	// given version and kind
	selector, err := fields.ParseSelector(fmt.Sprintf("metadata.name=%s", info.Name))
	if err != nil {
		return err
	}
	lw := cachetools.NewListWatchFromClient(info.Client, info.Mapping.Resource.Resource, info.Namespace, selector)

	// What we watch for depends on the Kind.
	// - For a Job, we watch for completion.
	// - For all else, we watch until Ready.
	// In the future, we might want to add some special logic for types
	// like Ingress, Volume, etc.

	ctx, cancel := watchtools.ContextWithOptionalTimeout(context.Background(), timeout)
	defer cancel()
	_, err = watchtools.UntilWithSync(ctx, lw, &unstructured.Unstructured{}, nil, func(e watch.Event) (bool, error) {
		// Make sure the incoming object is versioned as we use unstructured
		// objects when we build manifests
		obj := convertWithMapper(e.Object, info.Mapping)
		switch e.Type {
		case watch.Added, watch.Modified:
			// For things like a secret or a config map, this is the best indicator
			// we get. We care mostly about jobs, where what we want to see is
			// the status go into a good state. For other types, like ReplicaSet
			// we don't really do anything to support these as hooks.
			c.Log("Add/Modify event for %s: %v", info.Name, e.Type)
			switch kind {
			case "Job":
				return c.waitForJob(obj, info.Name)
			case "Pod":
				return c.waitForPodSuccess(obj, info.Name)
			}
			return true, nil
		case watch.Deleted:
			c.Log("Deleted event for %s", info.Name)
			return true, nil
		case watch.Error:
			// Handle error and return with an error.
			c.Log("Error event for %s", info.Name)
			return true, errors.Errorf("failed to deploy %s", info.Name)
		default:
			return false, nil
		}
	})
	return err
}

// waitForJob is a helper that waits for a job to complete.
//
// This operates on an event returned from a watcher.
func (c *Client) waitForJob(obj runtime.Object, name string) (bool, error) {
	o, ok := obj.(*batch.Job)
	if !ok {
		return true, errors.Errorf("expected %s to be a *batch.Job, got %T", name, obj)
	}

	for _, c := range o.Status.Conditions {
		if c.Type == batch.JobComplete && c.Status == "True" {
			return true, nil
		} else if c.Type == batch.JobFailed && c.Status == "True" {
			return true, errors.Errorf("job failed: %s", c.Reason)
		}
	}

	c.Log("%s: Jobs active: %d, jobs failed: %d, jobs succeeded: %d", name, o.Status.Active, o.Status.Failed, o.Status.Succeeded)
	return false, nil
}

// waitForPodSuccess is a helper that waits for a pod to complete.
//
// This operates on an event returned from a watcher.
func (c *Client) waitForPodSuccess(obj runtime.Object, name string) (bool, error) {
	o, ok := obj.(*v1.Pod)
	if !ok {
		return true, errors.Errorf("expected %s to be a *v1.Pod, got %T", name, obj)
	}

	switch o.Status.Phase {
	case v1.PodSucceeded:
		c.Log("Pod %s succeeded", o.Name)
		return true, nil
	case v1.PodFailed:
		return true, errors.Errorf("pod %s failed", o.Name)
	case v1.PodPending:
		c.Log("Pod %s pending", o.Name)
	case v1.PodRunning:
		c.Log("Pod %s running", o.Name)
	}

	return false, nil
}

// scrubValidationError removes kubectl info from the message.
func scrubValidationError(err error) error {
	if err == nil {
		return nil
	}
	const stopValidateMessage = "if you choose to ignore these errors, turn validation off with --validate=false"

	if strings.Contains(err.Error(), stopValidateMessage) {
		return errors.New(strings.ReplaceAll(err.Error(), "; "+stopValidateMessage, ""))
	}
	return err
}

// WaitAndGetCompletedPodPhase waits up to a timeout until a pod enters a completed phase
// and returns said phase (PodSucceeded or PodFailed qualify).
func (c *Client) WaitAndGetCompletedPodPhase(name string, timeout time.Duration) (v1.PodPhase, error) {
	client, err := c.getKubeClient()
	if err != nil {
		return v1.PodUnknown, err
	}
	to := int64(timeout)
	watcher, err := client.CoreV1().Pods(c.namespace()).Watch(context.Background(), metav1.ListOptions{
		FieldSelector:  fmt.Sprintf("metadata.name=%s", name),
		TimeoutSeconds: &to,
	})
	if err != nil {
		return v1.PodUnknown, err
	}

	for event := range watcher.ResultChan() {
		p, ok := event.Object.(*v1.Pod)
		if !ok {
			return v1.PodUnknown, fmt.Errorf("%s not a pod", name)
		}
		switch p.Status.Phase {
		case v1.PodFailed:
			return v1.PodFailed, nil
		case v1.PodSucceeded:
			return v1.PodSucceeded, nil
		}
	}

	return v1.PodUnknown, err
}<|MERGE_RESOLUTION|>--- conflicted
+++ resolved
@@ -476,7 +476,6 @@
 	mtx := sync.Mutex{}
 	err := perform(resources, func(info *resource.Info) error {
 		c.Log("Starting delete for %q %s", info.Name, info.Mapping.GroupVersionKind.Kind)
-<<<<<<< HEAD
 		if err2 := info.Get(); err2 != nil {
 			c.Log("Unable to get obj %q, err2: %s", info.Name, err2)
 			mtx.Lock()
@@ -495,16 +494,10 @@
 			defer mtx.Unlock()
 			return nil
 		}
-		err2 = deleteResource(info)
+		err2 = deleteResource(info, propagation)
 		if err2 == nil || apierrors.IsNotFound(err2) {
 			if err2 != nil {
 				c.Log("Ignoring delete failure for %q %s: %v", info.Name, info.Mapping.GroupVersionKind, err2)
-=======
-		err := deleteResource(info, propagation)
-		if err == nil || apierrors.IsNotFound(err) {
-			if err != nil {
-				c.Log("Ignoring delete failure for %q %s: %v", info.Name, info.Mapping.GroupVersionKind, err)
->>>>>>> f31d4fb3
 			}
 			mtx.Lock()
 			defer mtx.Unlock()
