--- conflicted
+++ resolved
@@ -78,11 +78,7 @@
 
 	for _, tt := range tests {
 		t.Run(tt.name, func(t *testing.T) {
-<<<<<<< HEAD
-			_, err := lintChart(tt.chartPath, map[string]interface{}{}, defaultName, namespace, strict)
-=======
-			_, err := lintChart(tt.chartPath, map[string]interface{}{}, namespace, nil)
->>>>>>> 976ed8c0
+			_, err := lintChart(tt.chartPath, map[string]interface{}{}, defaultName, namespace, nil)
 			switch {
 			case err != nil && !tt.err:
 				t.Errorf("%s", err)
