--- conflicted
+++ resolved
@@ -386,43 +386,13 @@
 		// not working.
 		return rel, err
 	}
-<<<<<<< HEAD
-
-	return i.performInstall(ctx, rel, toBeAdopted, resources)
-}
-
-func (i *Install) performInstall(ctx context.Context, rel *release.Release, toBeAdopted, resources kube.ResourceList) (*release.Release, error) {
-	// pre-install hooks
-	if !i.DisableHooks {
-		if err := i.cfg.execHook(i.Timeout, rel, release.HookPreInstall); err != nil {
-			return i.failRelease(rel, fmt.Errorf("failed pre-install: %w", err))
-=======
-
-	rel, err = i.performInstallCtx(ctx, rel, toBeAdopted, resources)
+
+	rel, err = i.performInstall(ctx, rel, toBeAdopted, resources)
 	if err != nil {
 		rel, err = i.failRelease(rel, err)
 	}
+
 	return rel, err
-}
-
-func (i *Install) performInstallCtx(ctx context.Context, rel *release.Release, toBeAdopted kube.ResourceList, resources kube.ResourceList) (*release.Release, error) {
-	type Msg struct {
-		r *release.Release
-		e error
-	}
-	resultChan := make(chan Msg, 1)
-
-	go func() {
-		rel, err := i.performInstall(rel, toBeAdopted, resources)
-		resultChan <- Msg{rel, err}
-	}()
-	select {
-	case <-ctx.Done():
-		err := ctx.Err()
-		return rel, err
-	case msg := <-resultChan:
-		return msg.r, msg.e
-	}
 }
 
 // isDryRun returns true if Upgrade is set to run as a DryRun
@@ -433,13 +403,12 @@
 	return false
 }
 
-func (i *Install) performInstall(rel *release.Release, toBeAdopted kube.ResourceList, resources kube.ResourceList) (*release.Release, error) {
+func (i *Install) performInstall(ctx context.Context, rel *release.Release, toBeAdopted, resources kube.ResourceList) (*release.Release, error) {
 	var err error
 	// pre-install hooks
 	if !i.DisableHooks {
-		if err := i.cfg.execHook(rel, release.HookPreInstall, i.Timeout); err != nil {
-			return rel, fmt.Errorf("failed pre-install: %s", err)
->>>>>>> 1b260d0a
+		if err := i.cfg.execHook(i.Timeout, rel, release.HookPreInstall); err != nil {
+			return rel, fmt.Errorf("failed pre-install: %w", err)
 		}
 	}
 
@@ -447,14 +416,12 @@
 	// do an update, but it's not clear whether we WANT to do an update if the re-use is set
 	// to true, since that is basically an upgrade operation.
 	if len(toBeAdopted) == 0 && len(resources) > 0 {
-<<<<<<< HEAD
-		if _, err := i.cfg.KubeClient.Create(resources); err != nil {
-			return i.failRelease(rel, err)
-		}
+		_, err = i.cfg.KubeClient.Create(resources)
 	} else if len(resources) > 0 {
-		if _, err := i.cfg.KubeClient.Update(toBeAdopted, resources, i.Force); err != nil {
-			return i.failRelease(rel, err)
-		}
+		_, err = i.cfg.KubeClient.Update(toBeAdopted, resources, i.Force)
+	}
+	if err != nil {
+		return nil, err
 	}
 
 	if i.Wait {
@@ -478,36 +445,13 @@
 		}
 
 		if err != nil {
-			return i.failRelease(rel, err)
-=======
-		_, err = i.cfg.KubeClient.Create(resources)
-	} else if len(resources) > 0 {
-		_, err = i.cfg.KubeClient.Update(toBeAdopted, resources, i.Force)
-	}
-	if err != nil {
-		return rel, err
-	}
-
-	if i.Wait {
-		if i.WaitForJobs {
-			err = i.cfg.KubeClient.WaitWithJobs(resources, i.Timeout)
-		} else {
-			err = i.cfg.KubeClient.Wait(resources, i.Timeout)
-		}
-		if err != nil {
 			return rel, err
->>>>>>> 1b260d0a
 		}
 	}
 
 	if !i.DisableHooks {
-<<<<<<< HEAD
 		if err := i.cfg.execHook(i.Timeout, rel, release.HookPostInstall); err != nil {
-			return i.failRelease(rel, fmt.Errorf("failed post-install: %w", err))
-=======
-		if err := i.cfg.execHook(rel, release.HookPostInstall, i.Timeout); err != nil {
-			return rel, fmt.Errorf("failed post-install: %s", err)
->>>>>>> 1b260d0a
+			return rel, fmt.Errorf("failed post-install: %w", err)
 		}
 	}
 
