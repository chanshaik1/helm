/*
Copyright The Helm Authors.

Licensed under the Apache License, Version 2.0 (the "License");
you may not use this file except in compliance with the License.
You may obtain a copy of the License at

    http://www.apache.org/licenses/LICENSE-2.0

Unless required by applicable law or agreed to in writing, software
distributed under the License is distributed on an "AS IS" BASIS,
WITHOUT WARRANTIES OR CONDITIONS OF ANY KIND, either express or implied.
See the License for the specific language governing permissions and
limitations under the License.
*/

package action

import (
	"os"
	"path/filepath"
	"strings"

	"github.com/pkg/errors"

	"helm.sh/helm/v3/pkg/chartutil"
	"helm.sh/helm/v3/pkg/lint"
	"helm.sh/helm/v3/pkg/lint/support"
)

// Lint is the action for checking that the semantics of a chart are well-formed.
//
// It provides the implementation of 'helm lint'.
type Lint struct {
	Strict        bool
	ReleaseName   string
	Namespace     string
	WithSubcharts bool
	Quiet         bool
	KubeVersion   *chartutil.KubeVersion
}

// LintResult is the result of Lint
type LintResult struct {
	TotalChartsLinted int
	Messages          []support.Message
	Errors            []error
}

// NewLint creates a new Lint object with the given configuration.
func NewLint() *Lint {
	return &Lint{}
}

// Run executes 'helm Lint' against the given chart.
func (l *Lint) Run(paths []string, vals map[string]interface{}) *LintResult {
	lowestTolerance := support.ErrorSev
	if l.Strict {
		lowestTolerance = support.WarningSev
	}
	result := &LintResult{}
	for _, path := range paths {
<<<<<<< HEAD
		linter, err := lintChart(path, vals, l.ReleaseName, l.Namespace, l.Strict)
=======
		linter, err := lintChart(path, vals, l.Namespace, l.KubeVersion)
>>>>>>> 976ed8c0
		if err != nil {
			result.Errors = append(result.Errors, err)
			continue
		}

		result.Messages = append(result.Messages, linter.Messages...)
		result.TotalChartsLinted++
		for _, msg := range linter.Messages {
			if msg.Severity >= lowestTolerance {
				result.Errors = append(result.Errors, msg.Err)
			}
		}
	}
	return result
}

// HasWarningsOrErrors checks is LintResult has any warnings or errors
func HasWarningsOrErrors(result *LintResult) bool {
	for _, msg := range result.Messages {
		if msg.Severity > support.InfoSev {
			return true
		}
	}
	return len(result.Errors) > 0
}

<<<<<<< HEAD
func lintChart(path string, vals map[string]interface{}, releaseName, namespace string, strict bool) (support.Linter, error) {
=======
func lintChart(path string, vals map[string]interface{}, namespace string, kubeVersion *chartutil.KubeVersion) (support.Linter, error) {
>>>>>>> 976ed8c0
	var chartPath string
	linter := support.Linter{}

	if strings.HasSuffix(path, ".tgz") || strings.HasSuffix(path, ".tar.gz") {
		tempDir, err := os.MkdirTemp("", "helm-lint")
		if err != nil {
			return linter, errors.Wrap(err, "unable to create temp dir to extract tarball")
		}
		defer os.RemoveAll(tempDir)

		file, err := os.Open(path)
		if err != nil {
			return linter, errors.Wrap(err, "unable to open tarball")
		}
		defer file.Close()

		if err = chartutil.Expand(tempDir, file); err != nil {
			return linter, errors.Wrap(err, "unable to extract tarball")
		}

		files, err := os.ReadDir(tempDir)
		if err != nil {
			return linter, errors.Wrapf(err, "unable to read temporary output directory %s", tempDir)
		}
		if !files[0].IsDir() {
			return linter, errors.Errorf("unexpected file %s in temporary output directory %s", files[0].Name(), tempDir)
		}

		chartPath = filepath.Join(tempDir, files[0].Name())
	} else {
		chartPath = path
	}

	// Guard: Error out if this is not a chart.
	if _, err := os.Stat(filepath.Join(chartPath, "Chart.yaml")); err != nil {
		return linter, errors.Wrap(err, "unable to check Chart.yaml file in chart")
	}

<<<<<<< HEAD
	return lint.All(chartPath, vals, releaseName, namespace, strict), nil
=======
	return lint.AllWithKubeVersion(chartPath, vals, namespace, kubeVersion), nil
>>>>>>> 976ed8c0
}<|MERGE_RESOLUTION|>--- conflicted
+++ resolved
@@ -60,11 +60,7 @@
 	}
 	result := &LintResult{}
 	for _, path := range paths {
-<<<<<<< HEAD
-		linter, err := lintChart(path, vals, l.ReleaseName, l.Namespace, l.Strict)
-=======
-		linter, err := lintChart(path, vals, l.Namespace, l.KubeVersion)
->>>>>>> 976ed8c0
+		linter, err := lintChart(path, vals, l.ReleaseName, l.Namespace, l.KubeVersion)
 		if err != nil {
 			result.Errors = append(result.Errors, err)
 			continue
@@ -91,11 +87,7 @@
 	return len(result.Errors) > 0
 }
 
-<<<<<<< HEAD
-func lintChart(path string, vals map[string]interface{}, releaseName, namespace string, strict bool) (support.Linter, error) {
-=======
-func lintChart(path string, vals map[string]interface{}, namespace string, kubeVersion *chartutil.KubeVersion) (support.Linter, error) {
->>>>>>> 976ed8c0
+func lintChart(path string, vals map[string]interface{}, releaseName, namespace string, kubeVersion *chartutil.KubeVersion) (support.Linter, error) {
 	var chartPath string
 	linter := support.Linter{}
 
@@ -134,9 +126,5 @@
 		return linter, errors.Wrap(err, "unable to check Chart.yaml file in chart")
 	}
 
-<<<<<<< HEAD
-	return lint.All(chartPath, vals, releaseName, namespace, strict), nil
-=======
-	return lint.AllWithKubeVersion(chartPath, vals, namespace, kubeVersion), nil
->>>>>>> 976ed8c0
+	return lint.AllWithKubeVersion(chartPath, vals, releaseName, namespace, kubeVersion), nil
 }