--- conflicted
+++ resolved
@@ -241,17 +241,13 @@
 		return nil, nil, err
 	}
 
-<<<<<<< HEAD
 	// Determine whether or not to interact with remote
 	var interactWithRemote bool
 	if !u.DryRun || u.DryRunOption == "server" {
 		interactWithRemote = true
 	}
 
-	hooks, manifestDoc, notesTxt, err := u.cfg.renderResources(chart, valuesToRender, "", "", u.SubNotes, false, false, u.PostRenderer, interactWithRemote)
-=======
-	hooks, manifestDoc, notesTxt, err := u.cfg.renderResources(chart, valuesToRender, "", "", u.SubNotes, false, false, u.PostRenderer, u.DryRun, u.EnableDNS)
->>>>>>> e007c900
+	hooks, manifestDoc, notesTxt, err := u.cfg.renderResources(chart, valuesToRender, "", "", u.SubNotes, false, false, u.PostRenderer, interactWithRemote, u.EnableDNS)
 	if err != nil {
 		return nil, nil, err
 	}
