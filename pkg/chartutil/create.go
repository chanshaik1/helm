/*
Copyright The Helm Authors.

Licensed under the Apache License, Version 2.0 (the "License");
you may not use this file except in compliance with the License.
You may obtain a copy of the License at

    http://www.apache.org/licenses/LICENSE-2.0

Unless required by applicable law or agreed to in writing, software
distributed under the License is distributed on an "AS IS" BASIS,
WITHOUT WARRANTIES OR CONDITIONS OF ANY KIND, either express or implied.
See the License for the specific language governing permissions and
limitations under the License.
*/

package chartutil

import (
	"fmt"
	"io"
	"os"
	"path/filepath"
	"strings"

	"github.com/pkg/errors"
	"sigs.k8s.io/yaml"

	"helm.sh/helm/v3/pkg/chart"
	"helm.sh/helm/v3/pkg/chart/loader"
)

const (
	// ChartfileName is the default Chart file name.
	ChartfileName = "Chart.yaml"
	// ValuesfileName is the default values file name.
	ValuesfileName = "values.yaml"
	// SchemafileName is the default values schema file name.
	SchemafileName = "values.schema.json"
	// TemplatesDir is the relative directory name for templates.
	TemplatesDir = "templates"
	// ChartsDir is the relative directory name for charts dependencies.
	ChartsDir = "charts"
	// TemplatesTestsDir is the relative directory name for tests.
	TemplatesTestsDir = TemplatesDir + sep + "tests"
	// IgnorefileName is the name of the Helm ignore file.
	IgnorefileName = ".helmignore"
	// IngressFileName is the name of the example ingress file.
	IngressFileName = TemplatesDir + sep + "ingress.yaml"
	// DeploymentName is the name of the example deployment file.
	DeploymentName = TemplatesDir + sep + "deployment.yaml"
	// ServiceName is the name of the example service file.
	ServiceName = TemplatesDir + sep + "service.yaml"
	// ServiceAccountName is the name of the example serviceaccount file.
	ServiceAccountName = TemplatesDir + sep + "serviceaccount.yaml"
	// HorizontalPodAutoscalerName is the name of the example hpa file.
	HorizontalPodAutoscalerName = TemplatesDir + sep + "hpa.yaml"
	// NotesName is the name of the example NOTES.txt file.
	NotesName = TemplatesDir + sep + "NOTES.txt"
	// HelpersName is the name of the example helpers file.
	HelpersName = TemplatesDir + sep + "_helpers.tpl"
	// TestConnectionName is the name of the example test file.
	TestConnectionName = TemplatesTestsDir + sep + "test-connection.yaml"
)

const sep = string(filepath.Separator)

const defaultChartfile = `apiVersion: v2
name: %s
description: A Helm chart for Kubernetes

# A chart can be either an 'application' or a 'library' chart.
#
# Application charts are a collection of templates that can be packaged into versioned archives
# to be deployed.
#
# Library charts provide useful utilities or functions for the chart developer. They're included as
# a dependency of application charts to inject those utilities and functions into the rendering
# pipeline. Library charts do not define any templates and therefore cannot be deployed.
type: application

# This is the chart version. This version number should be incremented each time you make changes
# to the chart and its templates, including the app version.
# Versions are expected to follow Semantic Versioning (https://semver.org/)
version: 0.1.0

# This is the version number of the application being deployed. This version number should be
# incremented each time you make changes to the application. Versions are not expected to
# follow Semantic Versioning. They should reflect the version the application is using.
# It is recommended to use it with quotes.
appVersion: "1.16.0"
`

const defaultValues = `# Default values for %s.
# This is a YAML-formatted file.
# Declare variables to be passed into your templates.

replicaCount: 1

image:
  repository: nginx
  pullPolicy: IfNotPresent
  # Overrides the image tag whose default is the chart appVersion.
  tag: ""

imagePullSecrets: []
nameOverride: ""
fullnameOverride: ""

serviceAccount:
  # Specifies whether a service account should be created
  create: true
  # Automatically mount a ServiceAccount's API credentials?
  automount: true
  # Annotations to add to the service account
  annotations: {}
  # The name of the service account to use.
  # If not set and create is true, a name is generated using the fullname template
  name: ""

podAnnotations: {}
podLabels: {}

podSecurityContext: {}
  # fsGroup: 2000

securityContext: {}
  # capabilities:
  #   drop:
  #   - ALL
  # readOnlyRootFilesystem: true
  # runAsNonRoot: true
  # runAsUser: 1000

service:
  type: ClusterIP
  port: 80

ingress:
  enabled: false
  className: ""
  annotations: {}
    # kubernetes.io/ingress.class: nginx
    # kubernetes.io/tls-acme: "true"
  hosts:
    - host: chart-example.local
      paths:
        - path: /
          pathType: ImplementationSpecific
  tls: []
  #  - secretName: chart-example-tls
  #    hosts:
  #      - chart-example.local

resources: {}
  # We usually recommend not to specify default resources and to leave this as a conscious
  # choice for the user. This also increases chances charts run on environments with little
  # resources, such as Minikube. If you do want to specify resources, uncomment the following
  # lines, adjust them as necessary, and remove the curly braces after 'resources:'.
  # limits:
  #   cpu: 100m
  #   memory: 128Mi
  # requests:
  #   cpu: 100m
  #   memory: 128Mi

livenessProbe:
  httpGet:
    path: /
    port: http
readinessProbe:
  httpGet:
    path: /
    port: http

autoscaling:
  enabled: false
  minReplicas: 1
  maxReplicas: 100
  targetCPUUtilizationPercentage: 80
  # targetMemoryUtilizationPercentage: 80

# Additional volumes on the output Deployment definition.
volumes: []
# - name: foo
#   secret:
#     secretName: mysecret
#     optional: false

# Additional volumeMounts on the output Deployment definition.
volumeMounts: []
# - name: foo
#   mountPath: "/etc/foo"
#   readOnly: true

nodeSelector: {}

tolerations: []

affinity: {}
`

const defaultIgnore = `# Patterns to ignore when building packages.
# This supports shell glob matching, relative path matching, and
# negation (prefixed with !). Only one pattern per line.
.DS_Store
# Common VCS dirs
.git/
.gitignore
.bzr/
.bzrignore
.hg/
.hgignore
.svn/
# Common backup files
*.swp
*.bak
*.tmp
*.orig
*~
# Various IDEs
.project
.idea/
*.tmproj
.vscode/
`

const defaultIngress = `{{- if .Values.ingress.enabled -}}
{{- $fullName := include "<CHARTNAME>.fullname" . -}}
{{- $svcPort := .Values.service.port -}}
{{- if and .Values.ingress.className (not (semverCompare ">=1.18-0" .Capabilities.KubeVersion.GitVersion)) }}
  {{- if not (hasKey .Values.ingress.annotations "kubernetes.io/ingress.class") }}
  {{- $_ := set .Values.ingress.annotations "kubernetes.io/ingress.class" .Values.ingress.className}}
  {{- end }}
{{- end }}
{{- if semverCompare ">=1.19-0" .Capabilities.KubeVersion.GitVersion -}}
apiVersion: networking.k8s.io/v1
{{- else if semverCompare ">=1.14-0" .Capabilities.KubeVersion.GitVersion -}}
apiVersion: networking.k8s.io/v1beta1
{{- else -}}
apiVersion: extensions/v1beta1
{{- end }}
kind: Ingress
metadata:
  name: {{ $fullName }}
  labels:
    {{- include "<CHARTNAME>.labels" . | nindent 4 }}
  {{- with .Values.ingress.annotations }}
  annotations:
    {{- toYaml . | nindent 4 }}
  {{- end }}
spec:
  {{- if and .Values.ingress.className (semverCompare ">=1.18-0" .Capabilities.KubeVersion.GitVersion) }}
  ingressClassName: {{ .Values.ingress.className }}
  {{- end }}
  {{- if .Values.ingress.tls }}
  tls:
    {{- range .Values.ingress.tls }}
    - hosts:
        {{- range .hosts }}
        - {{ . | quote }}
        {{- end }}
      secretName: {{ .secretName }}
    {{- end }}
  {{- end }}
  rules:
    {{- range .Values.ingress.hosts }}
    - host: {{ .host | quote }}
      http:
        paths:
          {{- range .paths }}
          - path: {{ .path }}
            {{- if and .pathType (semverCompare ">=1.18-0" $.Capabilities.KubeVersion.GitVersion) }}
            pathType: {{ .pathType }}
            {{- end }}
            backend:
              {{- if semverCompare ">=1.19-0" $.Capabilities.KubeVersion.GitVersion }}
              service:
                name: {{ $fullName }}
                port:
                  number: {{ $svcPort }}
              {{- else }}
              serviceName: {{ $fullName }}
              servicePort: {{ $svcPort }}
              {{- end }}
          {{- end }}
    {{- end }}
{{- end }}
`

const defaultDeployment = `apiVersion: apps/v1
kind: Deployment
metadata:
  name: {{ include "<CHARTNAME>.fullname" . }}
  labels:
    {{- include "<CHARTNAME>.labels" . | nindent 4 }}
spec:
  {{- if not .Values.autoscaling.enabled }}
  replicas: {{ .Values.replicaCount }}
  {{- end }}
  selector:
    matchLabels:
      {{- include "<CHARTNAME>.selectorLabels" . | nindent 6 }}
  template:
    metadata:
      {{- with .Values.podAnnotations }}
      annotations:
        {{- toYaml . | nindent 8 }}
      {{- end }}
      labels:
        {{- include "<CHARTNAME>.labels" . | nindent 8 }}
        {{- with .Values.podLabels }}
        {{- toYaml . | nindent 8 }}
        {{- end }}
    spec:
      {{- with .Values.imagePullSecrets }}
      imagePullSecrets:
        {{- toYaml . | nindent 8 }}
      {{- end }}
      serviceAccountName: {{ include "<CHARTNAME>.serviceAccountName" . }}
      securityContext:
        {{- toYaml .Values.podSecurityContext | nindent 8 }}
      containers:
        - name: {{ .Chart.Name }}
          securityContext:
            {{- toYaml .Values.securityContext | nindent 12 }}
          image: "{{ .Values.image.repository }}:{{ .Values.image.tag | default .Chart.AppVersion }}"
          imagePullPolicy: {{ .Values.image.pullPolicy }}
          ports:
            - name: http
              containerPort: {{ .Values.service.port }}
              protocol: TCP
          livenessProbe:
            {{- toYaml .Values.livenessProbe | nindent 12 }}
          readinessProbe:
            {{- toYaml .Values.readinessProbe | nindent 12 }}
          resources:
            {{- toYaml .Values.resources | nindent 12 }}
          {{- with .Values.volumeMounts }}
          volumeMounts:
            {{- toYaml . | nindent 12 }}
          {{- end }}
      {{- with .Values.volumes }}
      volumes:
        {{- toYaml . | nindent 8 }}
      {{- end }}
      {{- with .Values.nodeSelector }}
      nodeSelector:
        {{- toYaml . | nindent 8 }}
      {{- end }}
      {{- with .Values.affinity }}
      affinity:
        {{- toYaml . | nindent 8 }}
      {{- end }}
      {{- with .Values.tolerations }}
      tolerations:
        {{- toYaml . | nindent 8 }}
      {{- end }}
`

const defaultService = `apiVersion: v1
kind: Service
metadata:
  name: {{ include "<CHARTNAME>.fullname" . }}
  labels:
    {{- include "<CHARTNAME>.labels" . | nindent 4 }}
spec:
  type: {{ .Values.service.type }}
  ports:
    - port: {{ .Values.service.port }}
      targetPort: http
      protocol: TCP
      name: http
  selector:
    {{- include "<CHARTNAME>.selectorLabels" . | nindent 4 }}
`

const defaultServiceAccount = `{{- if .Values.serviceAccount.create -}}
apiVersion: v1
kind: ServiceAccount
metadata:
  name: {{ include "<CHARTNAME>.serviceAccountName" . }}
  labels:
    {{- include "<CHARTNAME>.labels" . | nindent 4 }}
  {{- with .Values.serviceAccount.annotations }}
  annotations:
    {{- toYaml . | nindent 4 }}
  {{- end }}
automountServiceAccountToken: {{ .Values.serviceAccount.automount }}
{{- end }}
`

const defaultHorizontalPodAutoscaler = `{{- if .Values.autoscaling.enabled }}
apiVersion: autoscaling/v2
kind: HorizontalPodAutoscaler
metadata:
  name: {{ include "<CHARTNAME>.fullname" . }}
  labels:
    {{- include "<CHARTNAME>.labels" . | nindent 4 }}
spec:
  scaleTargetRef:
    apiVersion: apps/v1
    kind: Deployment
    name: {{ include "<CHARTNAME>.fullname" . }}
  minReplicas: {{ .Values.autoscaling.minReplicas }}
  maxReplicas: {{ .Values.autoscaling.maxReplicas }}
  metrics:
    {{- if .Values.autoscaling.targetCPUUtilizationPercentage }}
    - type: Resource
      resource:
        name: cpu
        target:
          type: Utilization
          averageUtilization: {{ .Values.autoscaling.targetCPUUtilizationPercentage }}
    {{- end }}
    {{- if .Values.autoscaling.targetMemoryUtilizationPercentage }}
    - type: Resource
      resource:
        name: memory
        target:
          type: Utilization
          averageUtilization: {{ .Values.autoscaling.targetMemoryUtilizationPercentage }}
    {{- end }}
{{- end }}
`

const defaultNotes = `1. Get the application URL by running these commands:
{{- if .Values.ingress.enabled }}
{{- range $host := .Values.ingress.hosts }}
  {{- range .paths }}
  http{{ if $.Values.ingress.tls }}s{{ end }}://{{ $host.host }}{{ .path }}
  {{- end }}
{{- end }}
{{- else if contains "NodePort" .Values.service.type }}
  export NODE_PORT=$(kubectl get --namespace {{ .Release.Namespace }} -o jsonpath="{.spec.ports[0].nodePort}" services {{ include "<CHARTNAME>.fullname" . }})
  export NODE_IP=$(kubectl get nodes --namespace {{ .Release.Namespace }} -o jsonpath="{.items[0].status.addresses[0].address}")
  echo http://$NODE_IP:$NODE_PORT
{{- else if contains "LoadBalancer" .Values.service.type }}
     NOTE: It may take a few minutes for the LoadBalancer IP to be available.
           You can watch its status by running 'kubectl get --namespace {{ .Release.Namespace }} svc -w {{ include "<CHARTNAME>.fullname" . }}'
  export SERVICE_IP=$(kubectl get svc --namespace {{ .Release.Namespace }} {{ include "<CHARTNAME>.fullname" . }} --template "{{"{{ range (index .status.loadBalancer.ingress 0) }}{{.}}{{ end }}"}}")
  echo http://$SERVICE_IP:{{ .Values.service.port }}
{{- else if contains "ClusterIP" .Values.service.type }}
  export POD_NAME=$(kubectl get pods --namespace {{ .Release.Namespace }} -l "app.kubernetes.io/name={{ include "<CHARTNAME>.name" . }},app.kubernetes.io/instance={{ .Release.Name }}" -o jsonpath="{.items[0].metadata.name}")
  export CONTAINER_PORT=$(kubectl get pod --namespace {{ .Release.Namespace }} $POD_NAME -o jsonpath="{.spec.containers[0].ports[0].containerPort}")
  echo "Visit http://127.0.0.1:8080 to use your application"
  kubectl --namespace {{ .Release.Namespace }} port-forward $POD_NAME 8080:$CONTAINER_PORT
{{- end }}
`

const defaultHelpers = `{{/*
Expand the name of the chart.
*/}}
{{- define "<CHARTNAME>.name" -}}
{{- default .Chart.Name .Values.nameOverride | trunc 63 | trimSuffix "-" }}
{{- end }}

{{/*
Create a default fully qualified app name.
We truncate at 63 chars because some Kubernetes name fields are limited to this (by the DNS naming spec).
If release name contains chart name it will be used as a full name.
*/}}
{{- define "<CHARTNAME>.fullname" -}}
{{- if .Values.fullnameOverride }}
{{- .Values.fullnameOverride | trunc 63 | trimSuffix "-" }}
{{- else }}
{{- $name := default .Chart.Name .Values.nameOverride }}
{{- if contains $name .Release.Name }}
{{- .Release.Name | trunc 63 | trimSuffix "-" }}
{{- else }}
{{- printf "%s-%s" .Release.Name $name | trunc 63 | trimSuffix "-" }}
{{- end }}
{{- end }}
{{- end }}

{{/*
Create chart name and version as used by the chart label.
*/}}
{{- define "<CHARTNAME>.chart" -}}
{{- printf "%s-%s" .Chart.Name .Chart.Version | replace "+" "_" | trunc 63 | trimSuffix "-" }}
{{- end }}

{{/*
Common labels
*/}}
{{- define "<CHARTNAME>.labels" -}}
helm.sh/chart: {{ include "<CHARTNAME>.chart" . }}
{{ include "<CHARTNAME>.selectorLabels" . }}
{{- if .Chart.AppVersion }}
app.kubernetes.io/version: {{ .Chart.AppVersion | quote }}
{{- end }}
app.kubernetes.io/managed-by: {{ .Release.Service }}
{{- end }}

{{/*
Selector labels
*/}}
{{- define "<CHARTNAME>.selectorLabels" -}}
app.kubernetes.io/name: {{ include "<CHARTNAME>.name" . }}
app.kubernetes.io/instance: {{ .Release.Name }}
{{- end }}

{{/*
Create the name of the service account to use
*/}}
{{- define "<CHARTNAME>.serviceAccountName" -}}
{{- if .Values.serviceAccount.create }}
{{- default (include "<CHARTNAME>.fullname" .) .Values.serviceAccount.name }}
{{- else }}
{{- default "default" .Values.serviceAccount.name }}
{{- end }}
{{- end }}
`

const defaultTestConnection = `apiVersion: v1
kind: Pod
metadata:
  name: "{{ include "<CHARTNAME>.fullname" . }}-test-connection"
  labels:
    {{- include "<CHARTNAME>.labels" . | nindent 4 }}
  annotations:
    "helm.sh/hook": test
spec:
  containers:
    - name: wget
      image: busybox
      command: ['wget']
      args: ['{{ include "<CHARTNAME>.fullname" . }}:{{ .Values.service.port }}']
  restartPolicy: Never
`

// Stderr is an io.Writer to which error messages can be written
//
// In Helm 4, this will be replaced. It is needed in Helm 3 to preserve API backward
// compatibility.
var Stderr io.Writer = os.Stderr

// CreateFrom creates a new chart, but scaffolds it from the src chart.
func CreateFrom(chartfile *chart.Metadata, dest, src string) error {
	schart, err := loader.Load(src)
	if err != nil {
		return errors.Wrapf(err, "could not load %s", src)
	}

	schart.Metadata = chartfile

	var updatedTemplates []*chart.File

	for _, template := range schart.Templates {
		newData := transform(string(template.Data), schart.Name())
		updatedTemplates = append(updatedTemplates, &chart.File{Name: template.Name, Data: newData})
	}

	schart.Templates = updatedTemplates
	b, err := yaml.Marshal(schart.Values)
	if err != nil {
		return errors.Wrap(err, "reading values file")
	}

	var m map[string]interface{}
	if err := yaml.Unmarshal(transform(string(b), schart.Name()), &m); err != nil {
		return errors.Wrap(err, "transforming values file")
	}
	schart.Values = m

	// SaveDir looks for the file values.yaml when saving rather than the values
	// key in order to preserve the comments in the YAML. The name placeholder
	// needs to be replaced on that file.
	for _, f := range schart.Raw {
		if f.Name == ValuesfileName {
			f.Data = transform(string(f.Data), schart.Name())
		}
	}

	return SaveDir(schart, dest)
}

// Create creates a new chart in a directory.
//
// Inside of dir, this will create a directory based on the name of
// chartfile.Name. It will then write the Chart.yaml into this directory and
// create the (empty) appropriate directories.
//
// The returned string will point to the newly created directory. It will be
// an absolute path, even if the provided base directory was relative.
//
// If dir does not exist, this will return an error.
// If Chart.yaml or any directories cannot be created, this will return an
// error. In such a case, this will attempt to clean up by removing the
// new chart directory.
func Create(name, dir string) (string, error) {

	// Sanity-check the name of a chart so user doesn't create one that causes problems.
	if err := ValidateChartName(name); err != nil {
		return "", err
	}

	path, err := filepath.Abs(dir)
	if err != nil {
		return path, err
	}

	if fi, err := os.Stat(path); err != nil {
		return path, err
	} else if !fi.IsDir() {
		return path, errors.Errorf("no such directory %s", path)
	}

	cdir := filepath.Join(path, name)
	if fi, err := os.Stat(cdir); err == nil && !fi.IsDir() {
		return cdir, errors.Errorf("file %s already exists and is not a directory", cdir)
	}

	files := []struct {
		path    string
		content []byte
	}{
		{
			// Chart.yaml
			path:    filepath.Join(cdir, ChartfileName),
			content: []byte(fmt.Sprintf(defaultChartfile, name)),
		},
		{
			// values.yaml
			path:    filepath.Join(cdir, ValuesfileName),
			content: []byte(fmt.Sprintf(defaultValues, name)),
		},
		{
			// .helmignore
			path:    filepath.Join(cdir, IgnorefileName),
			content: []byte(defaultIgnore),
		},
		{
			// ingress.yaml
			path:    filepath.Join(cdir, IngressFileName),
			content: transform(defaultIngress, name),
		},
		{
			// deployment.yaml
			path:    filepath.Join(cdir, DeploymentName),
			content: transform(defaultDeployment, name),
		},
		{
			// service.yaml
			path:    filepath.Join(cdir, ServiceName),
			content: transform(defaultService, name),
		},
		{
			// serviceaccount.yaml
			path:    filepath.Join(cdir, ServiceAccountName),
			content: transform(defaultServiceAccount, name),
		},
		{
			// hpa.yaml
			path:    filepath.Join(cdir, HorizontalPodAutoscalerName),
			content: transform(defaultHorizontalPodAutoscaler, name),
		},
		{
			// NOTES.txt
			path:    filepath.Join(cdir, NotesName),
			content: transform(defaultNotes, name),
		},
		{
			// _helpers.tpl
			path:    filepath.Join(cdir, HelpersName),
			content: transform(defaultHelpers, name),
		},
		{
			// test-connection.yaml
			path:    filepath.Join(cdir, TestConnectionName),
			content: transform(defaultTestConnection, name),
		},
	}

	for _, file := range files {
		if _, err := os.Stat(file.path); err == nil {
			// There is no handle to a preferred output stream here.
			fmt.Fprintf(Stderr, "WARNING: File %q already exists. Overwriting.\n", file.path)
		}
		if err := writeFile(file.path, file.content); err != nil {
			return cdir, err
		}
	}
	// Need to add the ChartsDir explicitly as it does not contain any file OOTB
	if err := os.MkdirAll(filepath.Join(cdir, ChartsDir), 0755); err != nil {
		return cdir, err
	}
	return cdir, nil
}

// transform performs a string replacement of the specified source for
// a given key with the replacement string
func transform(src, replacement string) []byte {
	return []byte(strings.ReplaceAll(src, "<CHARTNAME>", replacement))
}

func writeFile(name string, content []byte) error {
	if err := os.MkdirAll(filepath.Dir(name), 0755); err != nil {
		return err
	}
<<<<<<< HEAD
	return os.WriteFile(name, content, 0644)
}

func validateChartName(name string) error {
	if name == "" || len(name) > maxChartNameLength {
		return fmt.Errorf("chart name must be between 1 and %d characters", maxChartNameLength)
	}
	if !chartName.MatchString(name) {
		return fmt.Errorf("chart name must match the regular expression %q", chartName.String())
	}
	return nil
=======
	return ioutil.WriteFile(name, content, 0644)
>>>>>>> 899726d5
}<|MERGE_RESOLUTION|>--- conflicted
+++ resolved
@@ -698,19 +698,5 @@
 	if err := os.MkdirAll(filepath.Dir(name), 0755); err != nil {
 		return err
 	}
-<<<<<<< HEAD
 	return os.WriteFile(name, content, 0644)
-}
-
-func validateChartName(name string) error {
-	if name == "" || len(name) > maxChartNameLength {
-		return fmt.Errorf("chart name must be between 1 and %d characters", maxChartNameLength)
-	}
-	if !chartName.MatchString(name) {
-		return fmt.Errorf("chart name must match the regular expression %q", chartName.String())
-	}
-	return nil
-=======
-	return ioutil.WriteFile(name, content, 0644)
->>>>>>> 899726d5
 }