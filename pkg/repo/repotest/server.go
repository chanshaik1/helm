/*
Copyright The Helm Authors.
Licensed under the Apache License, Version 2.0 (the "License");
you may not use this file except in compliance with the License.
You may obtain a copy of the License at

http://www.apache.org/licenses/LICENSE-2.0

Unless required by applicable law or agreed to in writing, software
distributed under the License is distributed on an "AS IS" BASIS,
WITHOUT WARRANTIES OR CONDITIONS OF ANY KIND, either express or implied.
See the License for the specific language governing permissions and
limitations under the License.
*/

package repotest

import (
	"context"
	"fmt"
	"net/http"
	"net/http/httptest"
	"os"
	"path/filepath"
	"testing"
	"time"

	"github.com/distribution/distribution/v3/configuration"
	"github.com/distribution/distribution/v3/registry"
	_ "github.com/distribution/distribution/v3/registry/auth/htpasswd"           // used for docker test registry
	_ "github.com/distribution/distribution/v3/registry/storage/driver/inmemory" // used for docker test registry
	"github.com/phayes/freeport"
	"golang.org/x/crypto/bcrypt"
	"sigs.k8s.io/yaml"

	"helm.sh/helm/v3/internal/tlsutil"
	"helm.sh/helm/v3/pkg/chart"
	"helm.sh/helm/v3/pkg/chart/loader"
	"helm.sh/helm/v3/pkg/chartutil"
	ociRegistry "helm.sh/helm/v3/pkg/registry"
	"helm.sh/helm/v3/pkg/repo"
)

// NewTempServerWithCleanup creates a server inside of a temp dir.
//
// If the passed in string is not "", it will be treated as a shell glob, and files
// will be copied from that path to the server's docroot.
//
// The caller is responsible for stopping the server.
// The temp dir will be removed by testing package automatically when test finished.
func NewTempServerWithCleanup(t *testing.T, glob string) (*Server, error) {
	srv, err := NewTempServer(glob)
	t.Cleanup(func() { os.RemoveAll(srv.docroot) })
	return srv, err
}

// Set up a server with multiple fake repo
func NewTempServerWithCleanupAndMultipleRepos(t *testing.T, glob string) (*Server, error) {
	srv, tdir, err := NewTempServerWithMultipleRepos(glob)
	urls := []string{srv.URL(), "http://foobarbazz:9001"}
	if err := setTestingRepositories(urls, filepath.Join(tdir, "repositories.yaml")); err != nil {
		panic(err)
	}
	if _, err := srv.CopyCharts(glob); err != nil {
		srv.Stop()
		return srv, err
	}
	t.Cleanup(func() { os.RemoveAll(srv.docroot) })
	return srv, err
}

// Set up a fake repo with basic auth enabled
func NewTempServerWithCleanupAndBasicAuth(t *testing.T, glob string) *Server {
	srv, err := NewTempServerWithCleanup(t, glob)
	srv.Stop()
	if err != nil {
		t.Fatal(err)
	}
	srv.WithMiddleware(http.HandlerFunc(func(_ http.ResponseWriter, r *http.Request) {
		username, password, ok := r.BasicAuth()
		if !ok || username != "username" || password != "password" {
			t.Errorf("Expected request to use basic auth and for username == 'username' and password == 'password', got '%v', '%s', '%s'", ok, username, password)
		}
	}))
	srv.Start()
	return srv
}

type OCIServer struct {
	*registry.Registry
	RegistryURL  string
	Dir          string
	TestUsername string
	TestPassword string
	Client       *ociRegistry.Client
}

type OCIServerRunConfig struct {
	DependingChart *chart.Chart
}

type OCIServerOpt func(config *OCIServerRunConfig)

func WithDependingChart(c *chart.Chart) OCIServerOpt {
	return func(config *OCIServerRunConfig) {
		config.DependingChart = c
	}
}

func NewOCIServer(t *testing.T, dir string) (*OCIServer, error) {
	testHtpasswdFileBasename := "authtest.htpasswd"
	testUsername, testPassword := "username", "password"

	pwBytes, err := bcrypt.GenerateFromPassword([]byte(testPassword), bcrypt.DefaultCost)
	if err != nil {
		t.Fatal("error generating bcrypt password for test htpasswd file")
	}
	htpasswdPath := filepath.Join(dir, testHtpasswdFileBasename)
	err = os.WriteFile(htpasswdPath, []byte(fmt.Sprintf("%s:%s\n", testUsername, string(pwBytes))), 0644)
	if err != nil {
		t.Fatalf("error creating test htpasswd file")
	}

	// Registry config
	config := &configuration.Configuration{}
	port, err := freeport.GetFreePort()
	if err != nil {
		t.Fatalf("error finding free port for test registry")
	}

	config.HTTP.Addr = fmt.Sprintf(":%d", port)
	config.HTTP.DrainTimeout = time.Duration(10) * time.Second
	config.Storage = map[string]configuration.Parameters{"inmemory": map[string]interface{}{}}
	config.Auth = configuration.Auth{
		"htpasswd": configuration.Parameters{
			"realm": "localhost",
			"path":  htpasswdPath,
		},
	}

	registryURL := fmt.Sprintf("localhost:%d", port)

	r, err := registry.NewRegistry(context.Background(), config)
	if err != nil {
		t.Fatal(err)
	}

	return &OCIServer{
		Registry:     r,
		RegistryURL:  registryURL,
		TestUsername: testUsername,
		TestPassword: testPassword,
		Dir:          dir,
	}, nil
}

func (srv *OCIServer) Run(t *testing.T, opts ...OCIServerOpt) {
	cfg := &OCIServerRunConfig{}
	for _, fn := range opts {
		fn(cfg)
	}

	go srv.ListenAndServe()

	credentialsFile := filepath.Join(srv.Dir, "config.json")

	// init test client
	registryClient, err := ociRegistry.NewClient(
		ociRegistry.ClientOptDebug(true),
		ociRegistry.ClientOptEnableCache(true),
		ociRegistry.ClientOptWriter(os.Stdout),
		ociRegistry.ClientOptCredentialsFile(credentialsFile),
	)
	if err != nil {
		t.Fatalf("error creating registry client")
	}

	err = registryClient.Login(
		srv.RegistryURL,
		ociRegistry.LoginOptBasicAuth(srv.TestUsername, srv.TestPassword),
		ociRegistry.LoginOptInsecure(false))
	if err != nil {
		t.Fatalf("error logging into registry with good credentials")
	}

	ref := fmt.Sprintf("%s/u/ocitestuser/oci-dependent-chart:0.1.0", srv.RegistryURL)

	err = chartutil.ExpandFile(srv.Dir, filepath.Join(srv.Dir, "oci-dependent-chart-0.1.0.tgz"))
	if err != nil {
		t.Fatal(err)
	}

	// valid chart
	ch, err := loader.LoadDir(filepath.Join(srv.Dir, "oci-dependent-chart"))
	if err != nil {
		t.Fatal("error loading chart")
	}

	err = os.RemoveAll(filepath.Join(srv.Dir, "oci-dependent-chart"))
	if err != nil {
		t.Fatal("error removing chart before push")
	}

	// save it back to disk..
	absPath, err := chartutil.Save(ch, srv.Dir)
	if err != nil {
		t.Fatal("could not create chart archive")
	}

	// load it into memory...
	contentBytes, err := os.ReadFile(absPath)
	if err != nil {
		t.Fatal("could not load chart into memory")
	}

	result, err := registryClient.Push(contentBytes, ref)
	if err != nil {
		t.Fatalf("error pushing dependent chart: %s", err)
	}
	t.Logf("Manifest.Digest: %s, Manifest.Size: %d, "+
		"Config.Digest: %s, Config.Size: %d, "+
		"Chart.Digest: %s, Chart.Size: %d",
		result.Manifest.Digest, result.Manifest.Size,
		result.Config.Digest, result.Config.Size,
		result.Chart.Digest, result.Chart.Size)

	srv.Client = registryClient
	c := cfg.DependingChart
	if c == nil {
		return
	}

	dependingRef := fmt.Sprintf("%s/u/ocitestuser/%s:%s",
		srv.RegistryURL, c.Metadata.Name, c.Metadata.Version)

	// load it into memory...
	absPath = filepath.Join(srv.Dir,
		fmt.Sprintf("%s-%s.tgz", c.Metadata.Name, c.Metadata.Version))
	contentBytes, err = os.ReadFile(absPath)
	if err != nil {
		t.Fatal("could not load chart into memory")
	}

	result, err = registryClient.Push(contentBytes, dependingRef)
	if err != nil {
		t.Fatalf("error pushing depending chart: %s", err)
	}
	t.Logf("Manifest.Digest: %s, Manifest.Size: %d, "+
		"Config.Digest: %s, Config.Size: %d, "+
		"Chart.Digest: %s, Chart.Size: %d",
		result.Manifest.Digest, result.Manifest.Size,
		result.Config.Digest, result.Config.Size,
		result.Chart.Digest, result.Chart.Size)
}

// NewTempServer creates a server inside of a temp dir.
//
// If the passed in string is not "", it will be treated as a shell glob, and files
// will be copied from that path to the server's docroot.
//
// The caller is responsible for destroying the temp directory as well as stopping
// the server.
//
// Deprecated: use NewTempServerWithCleanup
func NewTempServer(glob string) (*Server, error) {
	tdir, err := os.MkdirTemp("", "helm-repotest-")
	if err != nil {
		return nil, err
	}
	srv := NewServer(tdir)

	if glob != "" {
		if _, err := srv.CopyCharts(glob); err != nil {
			srv.Stop()
			return srv, err
		}
	}

	return srv, nil
}

func NewTempServerWithMultipleRepos(glob string) (*Server, string, error) {
	tdir, err := ioutil.TempDir("", "helm-repotest-")
	if err != nil {
		return nil, tdir, err
	}
	srv := NewServer(tdir)

	if glob != "" {
		if _, err := srv.CopyCharts(glob); err != nil {
			srv.Stop()
			return srv, tdir, err
		}
	}

	return srv, tdir, nil
}

// NewServer creates a repository server for testing.
//
// docroot should be a temp dir managed by the caller.
//
// This will start the server, serving files off of the docroot.
//
// Use CopyCharts to move charts into the repository and then index them
// for service.
func NewServer(docroot string) *Server {
	root, err := filepath.Abs(docroot)
	if err != nil {
		panic(err)
	}
	srv := &Server{
		docroot: root,
	}
	srv.Start()
	// Add the testing repository as the only repo.
	if err := setTestingRepository(srv.URL(), filepath.Join(root, "repositories.yaml")); err != nil {
		panic(err)
	}
	return srv
}

// Server is an implementation of a repository server for testing.
type Server struct {
	docroot    string
	srv        *httptest.Server
	middleware http.HandlerFunc
}

// WithMiddleware injects middleware in front of the server. This can be used to inject
// additional functionality like layering in an authentication frontend.
func (s *Server) WithMiddleware(middleware http.HandlerFunc) {
	s.middleware = middleware
}

// Root gets the docroot for the server.
func (s *Server) Root() string {
	return s.docroot
}

// CopyCharts takes a glob expression and copies those charts to the server root.
func (s *Server) CopyCharts(origin string) ([]string, error) {
	files, err := filepath.Glob(origin)
	if err != nil {
		return []string{}, err
	}
	copied := make([]string, len(files))
	for i, f := range files {
		base := filepath.Base(f)
		newname := filepath.Join(s.docroot, base)
		data, err := os.ReadFile(f)
		if err != nil {
			return []string{}, err
		}
		if err := os.WriteFile(newname, data, 0644); err != nil {
			return []string{}, err
		}
		copied[i] = newname
	}

	err = s.CreateIndex()
	return copied, err
}

// CreateIndex will read docroot and generate an index.yaml file.
func (s *Server) CreateIndex() error {
	// generate the index
	index, err := repo.IndexDirectory(s.docroot, s.URL())
	if err != nil {
		return err
	}

	d, err := yaml.Marshal(index)
	if err != nil {
		return err
	}

	ifile := filepath.Join(s.docroot, "index.yaml")
	return os.WriteFile(ifile, d, 0644)
}

func (s *Server) Start() {
	s.srv = httptest.NewServer(http.HandlerFunc(func(w http.ResponseWriter, r *http.Request) {
		if s.middleware != nil {
			s.middleware.ServeHTTP(w, r)
		}
		http.FileServer(http.Dir(s.docroot)).ServeHTTP(w, r)
	}))
}

func (s *Server) StartTLS() {
	cd := "../../testdata"
	ca, pub, priv := filepath.Join(cd, "rootca.crt"), filepath.Join(cd, "crt.pem"), filepath.Join(cd, "key.pem")
	insecure := false

	s.srv = httptest.NewUnstartedServer(http.HandlerFunc(func(w http.ResponseWriter, r *http.Request) {
		if s.middleware != nil {
			s.middleware.ServeHTTP(w, r)
		}
		http.FileServer(http.Dir(s.Root())).ServeHTTP(w, r)
	}))
	tlsConf, err := tlsutil.NewClientTLS(pub, priv, ca, insecure)
	if err != nil {
		panic(err)
	}
	tlsConf.ServerName = "helm.sh"
	s.srv.TLS = tlsConf
	s.srv.StartTLS()

	// Set up repositories config with ca file
	repoConfig := filepath.Join(s.Root(), "repositories.yaml")

	r := repo.NewFile()
	r.Add(&repo.Entry{
		Name:   "test",
		URL:    s.URL(),
		CAFile: filepath.Join("../../testdata", "rootca.crt"),
	})

	if err := r.WriteFile(repoConfig, 0600); err != nil {
		panic(err)
	}
}

// Stop stops the server and closes all connections.
//
// It should be called explicitly.
func (s *Server) Stop() {
	s.srv.Close()
}

// URL returns the URL of the server.
//
// Example:
//
//	http://localhost:1776
func (s *Server) URL() string {
	return s.srv.URL
}

// LinkIndices links the index created with CreateIndex and makes a symbolic link to the cache index.
//
// This makes it possible to simulate a local cache of a repository.
func (s *Server) LinkIndices() error {
	lstart := filepath.Join(s.docroot, "index.yaml")
	ldest := filepath.Join(s.docroot, "test-index.yaml")
	return os.Symlink(lstart, ldest)
}

// setTestingRepository sets up a testing repository.yaml with only the given URL.
func setTestingRepository(url, fname string) error {
	r := repo.NewFile()
	r.Add(&repo.Entry{
		Name: "test",
		URL:  url,
	})
<<<<<<< HEAD
	return r.WriteFile(fname, 0640)
=======
	return r.WriteFile(fname, 0644)
}

// setTestingRepository sets up a testing repository.yaml with only the given URL.
func setTestingRepositories(urls []string, fname string) error {
	r := repo.NewFile()
	for _, url := range urls {
		r.Add(&repo.Entry{
			Name: "test",
			URL:  url,
		})
	}

	return r.WriteFile(fname, 0644)
>>>>>>> 6b2fc4d9
}<|MERGE_RESOLUTION|>--- conflicted
+++ resolved
@@ -454,10 +454,7 @@
 		Name: "test",
 		URL:  url,
 	})
-<<<<<<< HEAD
 	return r.WriteFile(fname, 0640)
-=======
-	return r.WriteFile(fname, 0644)
 }
 
 // setTestingRepository sets up a testing repository.yaml with only the given URL.
@@ -471,5 +468,4 @@
 	}
 
 	return r.WriteFile(fname, 0644)
->>>>>>> 6b2fc4d9
 }