--- conflicted
+++ resolved
@@ -25,27 +25,19 @@
 )
 
 // All runs all of the available linters on the given base directory.
-<<<<<<< HEAD
-func All(basedir string, values map[string]interface{}, releaseName, namespace string, strict bool) support.Linter {
-=======
-func All(basedir string, values map[string]interface{}, namespace string, _ bool) support.Linter {
-	return AllWithKubeVersion(basedir, values, namespace, nil)
+func All(basedir string, values map[string]interface{}, releaseName, namespace string, _ bool) support.Linter {
+	return AllWithKubeVersion(basedir, values, releaseName, namespace, nil)
 }
 
 // AllWithKubeVersion runs all the available linters on the given base directory, allowing to specify the kubernetes version.
-func AllWithKubeVersion(basedir string, values map[string]interface{}, namespace string, kubeVersion *chartutil.KubeVersion) support.Linter {
->>>>>>> 976ed8c0
+func AllWithKubeVersion(basedir string, values map[string]interface{}, releaseName, namespace string, kubeVersion *chartutil.KubeVersion) support.Linter {
 	// Using abs path to get directory context
 	chartDir, _ := filepath.Abs(basedir)
 
 	linter := support.Linter{ChartDir: chartDir}
 	rules.Chartfile(&linter)
 	rules.ValuesWithOverrides(&linter, values)
-<<<<<<< HEAD
-	rules.Templates(&linter, values, releaseName, namespace, strict)
-=======
-	rules.TemplatesWithKubeVersion(&linter, values, namespace, kubeVersion)
->>>>>>> 976ed8c0
+	rules.TemplatesWithKubeVersion(&linter, values, releaseName, namespace, kubeVersion)
 	rules.Dependencies(&linter)
 	return linter
 }