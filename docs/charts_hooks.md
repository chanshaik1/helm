--- conflicted
+++ resolved
@@ -249,13 +249,7 @@
 
 When a helm release, that uses a hook, is being updated, it is possible that the hook resource might already exist in the cluster. In such circumstances, by default, helm will fail trying to install the hook resource with an `"... already exists"` error.
 
-<<<<<<< HEAD
-A common reason why the hook resource might already exist is that it was not deleted following use on a previous install/upgrade. There are, in fact, good reasons why one might want to keep the hook: for example, to aid manual debugging in case something went wrong. In this case, the recommended way of ensuring subsequent attemps to create the hook do not fail is to define a `"hook-delete-policy"` that can handle this: `"helm.sh/hook-delete-policy": "before-hook-creation"`. This hook annotation causes any existing hook to be removed, before the new hook is installed.
-
-If it is preferred to actually delete the hook after each use (rather than have to handle it on a subsequent use, as shown above), then this can be achived using a delete policy of `"helm.sh/hook-delete-policy": "hook-succeeded,hook-failed"`.
-=======
 A common reason why the hook resource might already exist is that it was not deleted following use on a previous install/upgrade. There are, in fact, good reasons why one might want to keep the hook: for example, to aid manual debugging in case something went wrong. In this case, the recommended way of ensuring subsequent attempts to create the hook do not fail is to define a `"hook-delete-policy"` that can handle this: `"helm.sh/hook-delete-policy": "before-hook-creation"`. This hook annotation causes any existing hook to be removed, before the new hook is installed.
 
 If it is preferred to actually delete the hook after each use (rather than have to handle it on a subsequent use, as shown above), then this can be achieved using a delete policy of `"helm.sh/hook-delete-policy": "hook-succeeded,hook-failed"`.
->>>>>>> e58dab94
-
+
